#   OpenNN: Open Neural Networks Library
#   www.opennn.net
#
#   O P E N N N   Q T   C R E A T O R   P R O J E C T
#
#   Artificial Intelligence Techniques SL (Artelnics)
#   artelnics@artelnics.com

QT = \ # Do not use qt
    widgets

TARGET = opennn
#DESTDIR = "$$PWD/bin"

TEMPLATE = lib

CONFIG += staticlib
#CONFIG += c++17

CONFIG(debug, debug|release) {
    DEFINES += OPENNN_DEBUG
}

DEFINES += __Cpp17__


#QMAKE_CXXFLAGS += -bigobj

# OpenMP library

win32:!win32-g++{
#QMAKE_CXXFLAGS += -std=c++17 -fopenmp -pthread #-lgomp -openmp
#QMAKE_LFLAGS += -fopenmp -pthread #-lgomp -openmp
#LIBS += -fopenmp -pthread #-lgomp
}else:!macx{QMAKE_CXXFLAGS+= -fopenmp -lgomp -std=c++17
QMAKE_LFLAGS += -fopenmp -lgomp
LIBS += -fopenmp -pthread -lgomp
}else: macx{
INCLUDEPATH += /usr/local/opt/libomp/include
LIBS += /usr/local/opt/libomp/lib/libomp.dylib}

win32:!win32-g++{
#QMAKE_CXXFLAGS+= -arch:AVX
#QMAKE_CFLAGS+= -arch:AVX
}

#macx{
#INCLUDEPATH += /usr/local/opt/libiomp/include/libiomp
#}

# Eigen library

INCLUDEPATH += ../eigen

HEADERS += \
<<<<<<< HEAD
    codification.h \
    numerical_differentiation.h \
    config.h \
    opennn_strings.h \
    opennn_images.h \
    statistics.h \
    scaling.h \
    correlations.h \
    codification.h \
=======
    numerical_differentiation.h \
    config.h \
    opennn_strings.h \
    statistics.h \
    scaling.h \
    correlations.h \
>>>>>>> 0f529f5d
    tinyxml2.h \
    filesystem.h \
    data_set.h \
    layer.h \
    scaling_layer.h \
    unscaling_layer.h \
    perceptron_layer.h \
    probabilistic_layer.h \
    pooling_layer.h \
    convolutional_layer.h \
    bounding_layer.h \
    long_short_term_memory_layer.h \
    recurrent_layer.h \
    neural_network.h \
    loss_index.h \
    mean_squared_error.h \
    optimization_algorithm.h \
    stochastic_gradient_descent.h\
    training_strategy.h \
    neural_network.h \
    sum_squared_error.h\
    normalized_squared_error.h\
    minkowski_error.h \
    mean_squared_error.h \
    weighted_squared_error.h\
    cross_entropy_error.h \
    training_strategy.h \
    learning_rate_algorithm.h \
    quasi_newton_method.h \
    levenberg_marquardt_algorithm.h\
    gradient_descent.h \
    stochastic_gradient_descent.h\
    adaptive_moment_estimation.h\
    conjugate_gradient.h\
    model_selection.h \
    neurons_selection.h \
    growing_neurons.h \
    inputs_selection.h \
    growing_inputs.h \
    genetic_algorithm.h \
    testing_analysis.h \
    response_optimization.h \
    tensor_utilities.h \
    unit_testing.h \
    flatten_layer.h \
    text_analytics.h \
<<<<<<< HEAD
#    region_based_object_detector.h \
#    json_to_xml.h \
    batch_normalization_layer.h\
    region_proposal_layer.h \
    non_max_suppression_layer.h \
=======
    region_based_object_detector.h \
    json_to_xml.h \
    batch_normalization_layer.h\
>>>>>>> 0f529f5d
    opennn.h

SOURCES += \
    numerical_differentiation.cpp \
    opennn_strings.cpp \
<<<<<<< HEAD
    opennn_images.cpp \
=======
>>>>>>> 0f529f5d
    tensor_utilities.cpp \
    statistics.cpp \
    scaling.cpp \
    correlations.cpp \
<<<<<<< HEAD
    codification.cpp \
=======
>>>>>>> 0f529f5d
    tinyxml2.cpp \
    data_set.cpp \
    layer.cpp \
    scaling_layer.cpp \
    unscaling_layer.cpp \
    perceptron_layer.cpp \
    probabilistic_layer.cpp \
    pooling_layer.cpp \
    bounding_layer.cpp \
    convolutional_layer.cpp \
    long_short_term_memory_layer.cpp \
    recurrent_layer.cpp \
    neural_network.cpp \
    loss_index.cpp \
    mean_squared_error.cpp \
    stochastic_gradient_descent.cpp \
    training_strategy.cpp \
    optimization_algorithm.cpp \
    data_set.cpp \
    sum_squared_error.cpp \
    normalized_squared_error.cpp \
    minkowski_error.cpp \
    mean_squared_error.cpp \
    weighted_squared_error.cpp \
    cross_entropy_error.cpp \
    learning_rate_algorithm.cpp \
    quasi_newton_method.cpp \
    levenberg_marquardt_algorithm.cpp \
    gradient_descent.cpp \
    stochastic_gradient_descent.cpp\
    adaptive_moment_estimation.cpp\
    conjugate_gradient.cpp \
    model_selection.cpp \
    neurons_selection.cpp \
    growing_neurons.cpp \
    inputs_selection.cpp \
    growing_inputs.cpp \
    genetic_algorithm.cpp \
    testing_analysis.cpp \
    response_optimization.cpp \
    flatten_layer.cpp \
    text_analytics.cpp \
<<<<<<< HEAD
#    region_based_object_detector.cpp \
#    json_to_xml.cpp \
    batch_normalization_layer.cpp\
    region_proposal_layer.cpp \
    non_max_suppression_layer.cpp \
    unit_testing.cpp
=======
    region_based_object_detector.cpp \
    json_to_xml.cpp \
    batch_normalization_layer.cpp\
    unit_testing.cpp
    win32:{

    INTEL_HOME = "C:\\Program Files (x86)\\IntelSWTools\\compilers_and_libraries_2020.1.216\\windows"

    INCLUDEPATH += "$$INTEL_HOME/mkl/include"

    LIBS += -L"$$INTEL_HOME/redist\intel64_win\mkl" -lmkl_rt
    LIBS += -L"$$INTEL_HOME/redist\intel64_win\mkl" -lmkl_core

    win32:CONFIG(release, debug|release): LIBS += -L'$$INTEL_HOME/mkl/lib/intel64_win/' -lmkl_rt
    else:win32:CONFIG(debug, debug|release): LIBS += -L'$$INTEL_HOME/mkl/lib/intel64_win/' -lmkl_rt
    }

    unix:{

    ENV_HOME = $$(HOME)

    INCLUDEPATH += $$ENV_HOME/intel/compilers_and_libraries_2020.4.304/linux/mkl/include/
    INCLUDEPATH += $$ENV_HOME/intel/compilers_and_libraries_2020.4.304/linux/mkl/lib/intel64/

    #QMAKE_PRE_LINK += $$ENV_HOME/intel/compilers_and_libraries_2020.4.304/linux/mkl/bin/mklvars.sh intel64

    QMAKE_PRE_LINK=/bin/sh $$ENV_HOME/intel/compilers_and_libraries_2020.4.304/linux/mkl/bin/mklvars.sh intel64

    #LIBS += -L$$ENV_HOME/intel/compilers_and_libraries_2020.4.304/linux/mkl/lib/intel64/ -lmkl_rt

    LIBS += -L$$ENV_HOME/intel/compilers_and_libraries_2020.4.304/linux/mkl/lib/intel64/ -lmkl_intel_lp64 -lmkl_intel_thread -lmkl_core
    LIBS += -L$$ENV_HOME/intel/lib/intel64 -liomp5 -lpthread -ldl -lm

    #LIBS += -L$$ENV_HOME/intel/compilers_and_libraries_2020.4.304/linux/mkl/lib/intel64/ -lmkl_rt
    #LIBS += -L$$ENV_HOME/intel/compilers_and_libraries_2020.4.304/linux/mkl/lib/intel64/  \
    #    -lmkl_intel_lp64 -lmkl_intel_thread -lmkl_core \
    #    -L/opt/intel/lib/intel64 \
    #    -liomp5 -lpthread -ldl -lm
    }
>>>>>>> 0f529f5d
<|MERGE_RESOLUTION|>--- conflicted
+++ resolved
@@ -53,7 +53,6 @@
 INCLUDEPATH += ../eigen
 
 HEADERS += \
-<<<<<<< HEAD
     codification.h \
     numerical_differentiation.h \
     config.h \
@@ -63,14 +62,6 @@
     scaling.h \
     correlations.h \
     codification.h \
-=======
-    numerical_differentiation.h \
-    config.h \
-    opennn_strings.h \
-    statistics.h \
-    scaling.h \
-    correlations.h \
->>>>>>> 0f529f5d
     tinyxml2.h \
     filesystem.h \
     data_set.h \
@@ -117,34 +108,22 @@
     unit_testing.h \
     flatten_layer.h \
     text_analytics.h \
-<<<<<<< HEAD
 #    region_based_object_detector.h \
 #    json_to_xml.h \
     batch_normalization_layer.h\
     region_proposal_layer.h \
     non_max_suppression_layer.h \
-=======
-    region_based_object_detector.h \
-    json_to_xml.h \
-    batch_normalization_layer.h\
->>>>>>> 0f529f5d
     opennn.h
 
 SOURCES += \
     numerical_differentiation.cpp \
     opennn_strings.cpp \
-<<<<<<< HEAD
     opennn_images.cpp \
-=======
->>>>>>> 0f529f5d
     tensor_utilities.cpp \
     statistics.cpp \
     scaling.cpp \
     correlations.cpp \
-<<<<<<< HEAD
     codification.cpp \
-=======
->>>>>>> 0f529f5d
     tinyxml2.cpp \
     data_set.cpp \
     layer.cpp \
@@ -187,18 +166,15 @@
     response_optimization.cpp \
     flatten_layer.cpp \
     text_analytics.cpp \
-<<<<<<< HEAD
 #    region_based_object_detector.cpp \
 #    json_to_xml.cpp \
     batch_normalization_layer.cpp\
     region_proposal_layer.cpp \
     non_max_suppression_layer.cpp \
     unit_testing.cpp
-=======
-    region_based_object_detector.cpp \
-    json_to_xml.cpp \
-    batch_normalization_layer.cpp\
-    unit_testing.cpp
+
+
+
     win32:{
 
     INTEL_HOME = "C:\\Program Files (x86)\\IntelSWTools\\compilers_and_libraries_2020.1.216\\windows"
@@ -234,4 +210,4 @@
     #    -L/opt/intel/lib/intel64 \
     #    -liomp5 -lpthread -ldl -lm
     }
->>>>>>> 0f529f5d
+
