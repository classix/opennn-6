--- conflicted
+++ resolved
@@ -1,2337 +1,3 @@
-<<<<<<< HEAD
-
-
-//   OpenNN: Open Neural Networks Library
-//   www.opennn.net
-
-//   T E X T   A N A L Y S I S   C L A S S                                 
-
-//   Artificial Intelligence Techniques SL
-//   artelnics@artelnics.com
-
-
-
-// OpenNN includes
-
-#include "text_analytics.h"
-
-namespace opennn
-{
-// DEFAULT CONSTRUCTOR
-
-
-/// Default constructor.
-
-TextAnalytics::TextAnalytics()
-{
-//    set_english_stop_words();
-}
-
-
-
-TextAnalytics::~TextAnalytics()
-{
-}
-
-// Get methods
-
-/// Returns the language selected.
-
-TextAnalytics::Language TextAnalytics::get_language() const
-{
-    return lang;
-}
-
-
-/// Returns the language selected in string format.
-
-string TextAnalytics::get_language_string() const
-{
-    if(lang == ENG)
-    {
-        return "ENG";
-    }
-    else if(lang == SPA)
-    {
-        return "SPA";
-    }
-    else
-    {
-        return string();
-    }
-}
-
-
-/// Returns the stop words.
-
-Tensor<string, 1> TextAnalytics::get_stop_words() const
-{
-    return stop_words;
-}
-
-
-// Set methods
-
-
-/// Sets a language.
-
-void TextAnalytics::set_language(const Language& new_language)
-{
-    lang = new_language;
-
-    if(lang == ENG)
-    {
-//        set_english_stop_word s();
-    }
-    else if(lang == SPA)
-    {
-//        set_spanish_stop_words();
-    }
-    else
-    {
-//        clear_stop_words();
-    }
-}
-
-/// Sets a language.
-
-void TextAnalytics::set_language(const string& new_language_string)
-{
-    if(new_language_string == "ENG")
-    {
-        set_language(ENG);
-    }
-    else if(new_language_string == "SPA")
-    {
-        set_language(SPA);
-    }
-    else
-    {
-//        clear_stop_words();
-    }
-}
-
-
-/// Sets a stop words.
-/// @param new_stop_words String Tensor with the new stop words.
-
-void TextAnalytics::set_stop_words(const Tensor<string, 1>& new_stop_words)
-{
-    stop_words = new_stop_words;
-}
-
-
-// Preprocess methods
-
-/// Deletes consecutive extra spaces in documents.
-/// @param documents Document to be proccesed.
-
-void TextAnalytics::delete_extra_spaces(Tensor<string, 1>& documents) const
-{
-    Tensor<string, 1> new_documents(documents);
-
-    for(Index i = 0; i < documents.size(); i++)
-    {
-        string::iterator new_end = unique(new_documents[i].begin(), new_documents[i].end(),
-                                          [](char lhs, char rhs){ return(lhs == rhs) &&(lhs == ' '); });
-
-        new_documents[i].erase(new_end, new_documents[i].end());
-    }
-
-    documents = new_documents;
-}
-
-
-/// Deletes line breaks and tabulations
-/// @param documents Document to be proccesed.
-
-void TextAnalytics::delete_breaks_and_tabs(Tensor<string, 1>& documents) const
-{
-    for(Index i = 0; i < documents.size(); i++)
-    {
-        string line = documents(i);
-
-        replace(documents(i).begin(), documents(i).end() + documents(i).size(), '\n' ,' ');
-        replace(documents(i).begin(), documents(i).end() + documents(i).size(), '\t' ,' ');
-    }
-}
-
-
-/// Deletes punctuation in documents.
-
-void TextAnalytics::delete_punctuation(Tensor<string, 1>& documents) const
-{
-    for(Index j = 0; j < documents.size(); j++)
-    {
-        replace(documents(j).begin(), documents(j).end() + documents(j).size(), '!' ,' ');
-        replace(documents(j).begin(), documents(j).end() + documents(j).size(), '#' ,' ');
-        replace(documents(j).begin(), documents(j).end() + documents(j).size(), '$' ,' ');
-        replace(documents(j).begin(), documents(j).end() + documents(j).size(), '~' ,' ');
-        replace(documents(j).begin(), documents(j).end() + documents(j).size(), '%' ,' ');
-        replace(documents(j).begin(), documents(j).end() + documents(j).size(), '&' ,' ');
-        replace(documents(j).begin(), documents(j).end() + documents(j).size(), '/' ,' ');
-        replace(documents(j).begin(), documents(j).end() + documents(j).size(), '(' ,' ');
-        replace(documents(j).begin(), documents(j).end() + documents(j).size(), ')' ,' ');
-        replace(documents(j).begin(), documents(j).end() + documents(j).size(), '\\' ,' ');
-        replace(documents(j).begin(), documents(j).end() + documents(j).size(), '=' ,' ');
-        replace(documents(j).begin(), documents(j).end() + documents(j).size(), '?' ,' ');
-        replace(documents(j).begin(), documents(j).end() + documents(j).size(), '}' ,' ');
-        replace(documents(j).begin(), documents(j).end() + documents(j).size(), '^' ,' ');
-        replace(documents(j).begin(), documents(j).end() + documents(j).size(), '`' ,' ');
-        replace(documents(j).begin(), documents(j).end() + documents(j).size(), '[' ,' ');
-
-        replace(documents(j).begin(), documents(j).end() + documents(j).size(), ']' ,' ');
-        replace(documents(j).begin(), documents(j).end() + documents(j).size(), '*' ,' ');
-        replace(documents(j).begin(), documents(j).end() + documents(j).size(), '+' ,' ');
-        replace(documents(j).begin(), documents(j).end() + documents(j).size(), ',' ,' ');
-        replace(documents(j).begin(), documents(j).end() + documents(j).size(), ';' ,' ');
-        replace(documents(j).begin(), documents(j).end() + documents(j).size(), ':' ,' ');
-        replace(documents(j).begin(), documents(j).end() + documents(j).size(), '-' ,' ');
-        replace(documents(j).begin(), documents(j).end() + documents(j).size(), '>' ,' ');
-        replace(documents(j).begin(), documents(j).end() + documents(j).size(), '<' ,' ');
-        replace(documents(j).begin(), documents(j).end() + documents(j).size(), '|' ,' ');
-
-//        replace(documents(j).begin(), documents(j).end() + documents(j).size(), u'¬' ,u' ');
-//        replace(documents(j).begin(), documents(j).end() + documents(j).size(), u'¿' ,u' ');
-//        replace(documents(j).begin(), documents(j).end() + documents(j).size(), u'¡' ,u' ');
-
-
-        replace(documents(j).begin(), documents(j).end() + documents(j).size(), '.' ,' ');
-    }
-
-//    new_documents.replace_substring("“", " ");
-//    new_documents.replace_substring("”", " ");
-//    new_documents.replace_substring("'", " ");
-
-    delete_extra_spaces(documents);
-}
-
-
-/// Transforms all the letters of the documents into lower case.
-
-void TextAnalytics::to_lower(Tensor<string,1>& documents) const
-{
-    const size_t documents_number = documents.size();
-
-    for(size_t i = 0; i < documents_number; i++)
-    {
-        transform(documents[i].begin(), documents[i].end(), documents[i].begin(), ::tolower);
-    }
-
-}
-
-
-Tensor<string,1> TextAnalytics::split_string(string str, string delimiter) const
-{
-    Tensor<string,1> tensor(0);
-
-    size_t pos = 0;
-    std::string token;
-
-    while ((pos = str.find(delimiter)) != std::string::npos)
-    {
-        token = str.substr(0, pos);
-        std::cout << token << std::endl;
-        str.erase(0, pos + delimiter.length());
-        push_back(tensor,token);
-    }
-
-    return tensor;
-}
-
-/// Split documents into words Tensors. Each word is equivalent to a token.
-
-Tensor<Tensor<string,1>,1> TextAnalytics::tokenize(const Tensor<string,1>& documents) const
-{
-    const Index documents_number = documents.size();
-
-    Tensor<Tensor<string,1>,1> new_tokenized_documents(documents_number);
-
-    string empty_string;
-
-    for(Index i = 0; i < documents_number; i++)
-    {
-//        new_tokenized_documents[i] = split_string(documents[i], ' ');
-
-//        new_tokenized_documents[i] = new_tokenized_documents[i].trimmed();
-
-//        new_tokenized_documents[i] = new_tokenized_documents[i].filter_not_equal_to("");
-
-//        if(new_tokenized_documents[i].contains(empty_string))
-        {
-            cout << "Empty string" << endl;
-        }
-    }
-
-    return new_tokenized_documents;
-}
-
-
-
-string TextAnalytics::to_string(Tensor<string,1> token) const
-{
-    string palabra;
-
-    for(Index i = 0; i < token.size(); i++)
-        palabra += token(i) + " ";
-
-    return palabra;
-};
-
-
-/// Join the words Tensors into strings documents
-/// @param tokens Tensor of Tensor of words we want to join
-
-Tensor<string,1> TextAnalytics::detokenize(const Tensor<Tensor<string,1>,1>& tokens) const
-{
-    const Index documents_number = tokens.size();
-
-    Tensor<string,1> new_documents(documents_number);
-
-    for(Index i = 0; i < documents_number; i++)
-    {
-        new_documents[i] = to_string(tokens(i));
-    }
-
-    return new_documents;
-}
-
-
-
-/// Delete the words we want from the documents
-/// @param delete_words Tensor of words we want to delete
-
-Tensor<Tensor<string,1>,1> TextAnalytics::delete_words(const Tensor<Tensor<string,1>,1>& tokens, const Tensor<string,1>& delete_words) const
-{
-    const Index documents_number = tokens.size();
-
-    Tensor<Tensor<string,1>,1> new_documents(documents_number);
-
-    for(Index i = 0; i < documents_number; i++)
-    {
-        for(Index j = 0; j < tokens[i].size(); j++)
-        {
-
-        }
-//        new_documents[i] = documents[i].filter_not_equal_to(delete_words);
-    }
-
-    return new_documents;
-}
-
-/*
-Tensor<Tensor<string>> TextAnalytics::delete_stop_words(const Tensor<Tensor<string>>& tokens) const
-{
-    return delete_words(tokens, stop_words);
-}
-
-
-/// Delete short words from the documents
-/// @param minimum_length Minimum length of the words that new documents must have(including herself)
-
-Tensor<Tensor<string>> TextAnalytics::delete_short_words(const Tensor<Tensor<string>>& tokens, const size_t& minimum_length) const
-{
-    Tensor<Tensor<string>> new_documents(tokens);
-
-    const size_t documents_number = tokens.size();
-
-    for(size_t i = 0; i < documents_number; i++)
-    {
-        const size_t words_number = tokens[i].size();
-
-        Tensor<size_t> indices;
-
-        for(size_t j = 0; j < words_number; j++)
-        {
-            const string word = tokens[i][j];
-
-            if(word.length() <= minimum_length)
-            {
-                indices.push_back(j);
-            }
-        }
-
-        new_documents[i] = new_documents[i].delete_indices(indices);
-    }
-
-    return new_documents;
-}
-
-
-/// Delete short words from the documents
-/// @param maximum_length Maximum length of the words new documents must have(including herself)
-
-Tensor<Tensor<string>> TextAnalytics::delete_long_words(const Tensor<Tensor<string>>& tokens, const size_t& maximum_length) const
-{
-    Tensor<Tensor<string>> new_documents(tokens);
-
-    const size_t documents_number = tokens.size();
-
-    for(size_t i = 0; i < documents_number; i++)
-    {
-        const size_t words_number = tokens[i].size();
-
-        Tensor<size_t> indices;
-
-        for(size_t j = 0; j < words_number; j++)
-        {
-            const string word = tokens[i][j];
-
-            if(word.length() >= maximum_length)
-            {
-                indices.push_back(j);
-            }
-        }
-
-        new_documents[i] = new_documents[i].delete_indices(indices);
-    }
-
-    return new_documents;
-}
-
-
-/// Reduces inflected(or sometimes derived) words to their word stem, base or root form.
-
-Tensor<Tensor<string>> TextAnalytics::apply_stemmer(const Tensor<Tensor<string>>& tokens) const
-{
-    if(lang == ENG)
-    {
-        return apply_english_stemmer(tokens);
-    }
-    else if(lang == SPA)
-    {
-        return apply_spanish_stemmer(tokens);
-    }
-
-    return tokens;
-}
-
-
-/// Reduces inflected (or sometimes derived) words to their word stem, base or root form (english language).
-/// @todo
-
-Tensor<Tensor<string>> TextAnalytics::apply_english_stemmer(const Tensor<Tensor<string>>& tokens) const
-{
-    const size_t documents_number = tokens.size();
-
-    Tensor<Tensor<string>> new_tokenized_documents(documents_number);
-
-    // Set vowels and suffixes
-
-    string vowels_pointer[] = {"a", "e", "i", "o", "u", "y"};
-
-    const Tensor<string> vowels(Tensor<string>(vowels_pointer, vowels_pointer + sizeof(vowels_pointer) / sizeof(string) ));
-
-    string double_consonants_pointer[] = {"bb", "dd", "ff", "gg", "mm", "nn", "pp", "rr", "tt"};
-
-    const Tensor<string> double_consonants(Tensor<string>(double_consonants_pointer, double_consonants_pointer + sizeof(double_consonants_pointer) / sizeof(string) ));
-
-    string li_ending_pointer[] = {"c", "d", "e", "g", "h", "k", "m", "n", "r", "t"};
-
-    const Tensor<string> li_ending(Tensor<string>(li_ending_pointer, li_ending_pointer + sizeof(li_ending_pointer) / sizeof(string) ));
-
-    string step0_suffixes_pointer[] = {"'s'", "'s", "'"};
-
-    const Tensor<string> step0_suffixes(Tensor<string>(step0_suffixes_pointer, step0_suffixes_pointer + sizeof(step0_suffixes_pointer) / sizeof(string) ));
-
-    string step1a_suffixes_pointer[] = {"sses", "ied", "ies", "us", "ss", "s"};
-
-    const Tensor<string> step1a_suffixes(Tensor<string>(step1a_suffixes_pointer, step1a_suffixes_pointer + sizeof(step1a_suffixes_pointer) / sizeof(string) ));
-
-    string step1b_suffixes_pointer[] = {"eedly", "ingly", "edly", "eed", "ing", "ed"};
-
-    const Tensor<string> step1b_suffixes(Tensor<string>(step1b_suffixes_pointer, step1b_suffixes_pointer + sizeof(step1b_suffixes_pointer) / sizeof(string) ));
-
-    string step2_suffixes_pointer[] = {"ization", "ational", "fulness", "ousness", "iveness", "tional", "biliti", "lessli", "entli", "ation", "alism",
-                                       "aliti", "ousli", "iviti", "fulli", "enci", "anci", "abli", "izer", "ator", "alli", "bli", "ogi", "li"};
-
-    const Tensor<string> step2_suffixes(Tensor<string>(step2_suffixes_pointer, step2_suffixes_pointer + sizeof(step2_suffixes_pointer) / sizeof(string) ));
-
-    string step3_suffixes_pointer[] = {"ational", "tional", "alize", "icate", "iciti", "ative", "ical", "ness", "ful"};
-
-    const Tensor<string> step3_suffixes(Tensor<string>(step3_suffixes_pointer, step3_suffixes_pointer + sizeof(step3_suffixes_pointer) / sizeof(string) ));
-
-    string step4_suffixes_pointer[] = {"ement", "ance", "ence", "able", "ible", "ment", "ant", "ent", "ism", "ate", "iti", "ous",
-                                       "ive", "ize", "ion", "al", "er", "ic"};
-
-    const Tensor<string> step4_suffixes(Tensor<string>(step4_suffixes_pointer, step4_suffixes_pointer + sizeof(step4_suffixes_pointer) / sizeof(string) ));
-
-    Matrix<string> special_words(40,2);
-
-    special_words(0,0) = "skis";        special_words(0,1) = "ski";
-    special_words(1,0) = "skies";       special_words(1,1) = "sky";
-    special_words(2,0) = "dying";       special_words(2,1) = "die";
-    special_words(3,0) = "lying";       special_words(3,1) = "lie";
-    special_words(4,0) = "tying";       special_words(4,1) = "tie";
-    special_words(5,0) = "idly";        special_words(5,1) = "idl";
-    special_words(6,0) = "gently";      special_words(6,1) = "gentl";
-    special_words(7,0) = "ugly";        special_words(7,1) = "ugli";
-    special_words(8,0) = "early";       special_words(8,1) = "earli";
-    special_words(9,0) = "only";        special_words(9,1) = "onli";
-    special_words(10,0) = "singly";     special_words(10,1) = "singl";
-    special_words(11,0) = "sky";        special_words(11,1) = "sky";
-    special_words(12,0) = "news";       special_words(12,1) = "news";
-    special_words(13,0) = "howe";       special_words(13,1) = "howe";
-    special_words(14,0) = "atlas";      special_words(14,1) = "atlas";
-    special_words(15,0) = "cosmos";     special_words(15,1) = "cosmos";
-    special_words(16,0) = "bias";       special_words(16,1) = "bias";
-    special_words(17,0) = "andes";      special_words(17,1) = "andes";
-    special_words(18,0) = "inning";     special_words(18,1) = "inning";
-    special_words(19,0) = "innings";    special_words(19,1) = "inning";
-    special_words(20,0) = "outing";     special_words(20,1) = "outing";
-    special_words(21,0) = "outings";    special_words(21,1) = "outing";
-    special_words(22,0) = "canning";    special_words(22,1) = "canning";
-    special_words(23,0) = "cannings";   special_words(23,1) = "canning";
-    special_words(24,0) = "herring";    special_words(24,1) = "herring";
-    special_words(25,0) = "herrings";   special_words(25,1) = "herring";
-    special_words(26,0) = "earring";    special_words(26,1) = "earring";
-    special_words(27,0) = "earrings";   special_words(27,1) = "earring";
-    special_words(28,0) = "proceed";    special_words(28,1) = "proceed";
-    special_words(29,0) = "proceeds";   special_words(29,1) = "proceed";
-    special_words(30,0) = "proceeded";  special_words(30,1) = "proceed";
-    special_words(31,0) = "proceeding"; special_words(31,1) = "proceed";
-    special_words(32,0) = "exceed";     special_words(32,1) = "exceed";
-    special_words(33,0) = "exceeds";    special_words(33,1) = "exceed";
-    special_words(34,0) = "exceeded";   special_words(34,1) = "exceed";
-    special_words(35,0) = "exceeding";  special_words(35,1) = "exceed";
-    special_words(36,0) = "succeed";    special_words(36,1) = "succeed";
-    special_words(37,0) = "succeeds";   special_words(37,1) = "succeed";
-    special_words(38,0) = "succeeded";  special_words(38,1) = "succeed";
-    special_words(39,0) = "succeeding"; special_words(39,1) = "succeed";
-
-    const size_t step0_suffixes_size = step0_suffixes.size();
-    const size_t step1a_suffixes_size = step1a_suffixes.size();
-    const size_t step1b_suffixes_size = step1b_suffixes.size();
-    const size_t step2_suffixes_size = step2_suffixes.size();
-    const size_t step3_suffixes_size = step3_suffixes.size();
-    const size_t step4_suffixes_size = step4_suffixes.size();
-
-    for(size_t i = 0; i < documents_number; i++)
-    {
-        Tensor<string> current_document_tokens = tokens[i];
-        const size_t current_document_tokens_number = current_document_tokens.size();
-
-        current_document_tokens.replace_substring("’", "'");
-        current_document_tokens.replace_substring("‘", "'");
-        current_document_tokens.replace_substring("‛", "'");
-
-        new_tokenized_documents[i] = current_document_tokens;
-
-        for(size_t j = 0; j < current_document_tokens_number; j++)
-        {
-            string current_word = new_tokenized_documents[i][j];
-
-            if(special_words.get_column(0).contains(current_word))
-            {
-                const size_t word_index = special_words.get_column(0).get_first_index(current_word);
-
-                new_tokenized_documents[i][j] = special_words(word_index,1);
-
-                break;
-            }
-
-            if(starts_with(current_word,"'"))
-            {
-                current_word = current_word.substr(1);
-            }
-
-            if(starts_with(current_word, "y"))
-            {
-                current_word = "Y" + current_word.substr(1);
-            }
-
-            for(size_t k = 1; k < current_word.size(); k++)
-            {
-                if(vowels.contains(string(1,current_word[k-1])) && current_word[k] == 'y')
-                {
-                    current_word[k] = 'Y';
-                }
-            }
-
-            Tensor<string> r1_r2(2, "");
-
-            if(starts_with(current_word,"gener") || starts_with(current_word,"commun") || starts_with(current_word,"arsen"))
-            {
-                if(starts_with(current_word,"gener") || starts_with(current_word,"arsen"))
-                {
-                    r1_r2[0] = current_word.substr(5);
-                }
-                else
-                {
-                    r1_r2[0] = current_word.substr(6);
-                }
-
-                for(size_t k = 1; k < r1_r2[0].size(); k++)
-                {
-                    if(!vowels.contains(string(1,r1_r2[0][k])) && vowels.contains(string(1,r1_r2[0][k-1])))
-                    {
-                        r1_r2[1] = r1_r2[0].substr(i+1);
-                        break;
-                    }
-                }
-            }
-            else
-            {
-                r1_r2 = get_r1_r2(current_word, vowels);
-            }
-
-            bool step1a_vowel_found = false;
-            bool step1b_vowel_found = false;
-
-            // Step 0
-
-            for(size_t k = 0; k < step0_suffixes_size; k++)
-            {
-                const string current_suffix = step0_suffixes[k];
-
-                if(ends_with(current_word,current_suffix))
-                {
-                    current_word = current_word.substr(0,current_word.length()-current_suffix.length());
-                    r1_r2[0] = r1_r2[0].substr(0,r1_r2[0].length()-current_suffix.length());
-                    r1_r2[1] = r1_r2[1].substr(0,r1_r2[1].length()-current_suffix.length());
-
-                    break;
-                }
-            }
-
-            // Step 1a
-
-            for(size_t k = 0; k < step1a_suffixes_size; k++)
-            {
-                const string current_suffix = step1a_suffixes[k];
-
-                if(ends_with(current_word, current_suffix))
-                {
-                    if(current_suffix == "sses")
-                    {
-                        current_word = current_word.substr(0,current_word.length()-2);
-                        r1_r2[0] = r1_r2[0].substr(0,r1_r2[0].length()-2);
-                        r1_r2[1] = r1_r2[1].substr(0,r1_r2[1].length()-2);
-                    }
-                    else if(current_suffix == "ied" || current_suffix == "ies")
-                    {
-                        if(current_word.length() - current_suffix.length() > 1)
-                        {
-                            current_word = current_word.substr(0,current_word.length()-2);
-                            r1_r2[0] = r1_r2[0].substr(0,r1_r2[0].length()-2);
-                            r1_r2[1] = r1_r2[1].substr(0,r1_r2[1].length()-2);
-                        }
-                        else
-                        {
-                            current_word = current_word.substr(0,current_word.length()-1);
-                            r1_r2[0] = r1_r2[0].substr(0,r1_r2[0].length()-1);
-                            r1_r2[1] = r1_r2[1].substr(0,r1_r2[1].length()-1);
-                        }
-                    }
-                    else if(current_suffix == "s")
-                    {
-                        for(size_t l = 0; l < current_word.length() - 2; l++)
-                        {
-                            if(vowels.contains(string(1,current_word[l])))
-                            {
-                                step1a_vowel_found = true;
-                                break;
-                            }
-                        }
-
-                        if(step1a_vowel_found)
-                        {
-                            current_word = current_word.substr(0,current_word.length()-1);
-                            r1_r2[0] = r1_r2[0].substr(0,r1_r2[0].length()-1);
-                            r1_r2[1] = r1_r2[1].substr(0,r1_r2[1].length()-1);
-                        }
-                    }
-
-                    break;
-                }
-            }
-
-            // Step 1b
-
-            for(size_t k = 0; k < step1b_suffixes_size; k++)
-            {
-                const string current_suffix = step1b_suffixes[k];
-
-                if(ends_with(current_word, current_suffix))
-                {
-                    if(current_suffix == "eed" || current_suffix == "eedly")
-                    {
-                        if(ends_with(r1_r2[0], current_suffix))
-                        {
-                            current_word = current_word.substr(0,current_word.length()-current_suffix.length()) + "ee";
-
-                            if(r1_r2[0].length() >= current_suffix.length())
-                            {
-                                r1_r2[0] = r1_r2[0].substr(0,r1_r2[0].length()-current_suffix.length()) + "ee";
-                            }
-                            else
-                            {
-                                r1_r2[0] = "";
-                            }
-
-                            if(r1_r2[1].length() >= current_suffix.length())
-                            {
-                                r1_r2[1] = r1_r2[1].substr(0,r1_r2[1].length()-current_suffix.length()) + "ee";
-                            }
-                            else
-                            {
-                                r1_r2[1] = "";
-                            }
-                        }
-                    }
-                    else
-                    {
-                        for(size_t l = 0; l <(current_word.length() - current_suffix.length()); l++)
-                        {
-                            if(vowels.contains(string(1,current_word[l])))
-                            {
-                                step1b_vowel_found = true;
-                                break;
-                            }
-                        }
-
-                        if(step1b_vowel_found)
-                        {
-                            current_word = current_word.substr(0,current_word.length()-current_suffix.length());
-                            r1_r2[0] = r1_r2[0].substr(0,r1_r2[0].length()-current_suffix.length());
-                            r1_r2[1] = r1_r2[1].substr(0,r1_r2[1].length()-current_suffix.length());
-
-                            if(ends_with(current_word, "at") || ends_with(current_word, "bl") || ends_with(current_word, "iz"))
-                            {
-                                current_word = current_word + "e";
-                                r1_r2[0] = r1_r2[0] + "e";
-
-                                if(current_word.length() > 5 || r1_r2[0].length() >= 3)
-                                {
-                                    r1_r2[1] = r1_r2[1] + "e";
-                                }
-                            }
-                            else if(ends_with(current_word, double_consonants))
-                            {
-                                current_word = current_word.substr(0,current_word.length()-1);
-                                r1_r2[0] = r1_r2[0].substr(0,r1_r2[0].length()-1);
-                                r1_r2[1] = r1_r2[1].substr(0,r1_r2[1].length()-1);
-                            }
-                            else if((r1_r2[0] == "" && current_word.length() >= 3 && !vowels.contains(string(1,current_word[current_word.length()-1])) &&
-                                     !(current_word[current_word.length()-1] == 'w' || current_word[current_word.length()-1] == 'x' || current_word[current_word.length()-1] == 'Y') &&
-                                     vowels.contains(string(1,current_word[current_word.length()-2])) && !vowels.contains(string(1,current_word[current_word.length()-3]))) ||
-                                   (r1_r2[0] == "" && current_word.length() == 2 && vowels.contains(string(1,current_word[0])) && vowels.contains(string(1,current_word[1]))))
-                            {
-                                current_word = current_word + "e";
-
-                                if(r1_r2[0].length() > 0)
-                                {
-                                    r1_r2[0] = r1_r2[0] + "e";
-                                }
-
-                                if(r1_r2[1].length() > 0)
-                                {
-                                    r1_r2[1] = r1_r2[1] + "e";
-                                }
-                            }
-                        }
-                    }
-
-                    break;
-                }
-            }
-
-            // Step 1c
-
-            if(current_word.length() > 2 &&(current_word[current_word.length()-1] == 'y' || current_word[current_word.length()-1] == 'Y') &&
-               !vowels.contains(string(1,current_word[current_word.length()-2])))
-            {
-                current_word = current_word.substr(0,current_word.length()-1) + "i";
-
-                if(r1_r2[0].length() >= 1)
-                {
-                    r1_r2[0] = r1_r2[0].substr(0,r1_r2[0].length()-1) + "i";
-                }
-                else
-                {
-                    r1_r2[0] = "";
-                }
-
-                if(r1_r2[1].length() >= 1)
-                {
-                    r1_r2[1] = r1_r2[1].substr(0,r1_r2[1].length()-1) + "i";
-                }
-                else
-                {
-                    r1_r2[1] = "";
-                }
-            }
-
-            // Step 2
-
-            for(size_t k = 0; k < step2_suffixes_size; k++)
-            {
-                const string current_suffix = step2_suffixes[k];
-
-                if(ends_with(current_word,current_suffix) && ends_with(r1_r2[0],current_suffix))
-                {
-                    if(current_suffix == "tional")
-                    {
-                        current_word = current_word.substr(0,current_word.length()-2);
-                        r1_r2[0] = r1_r2[0].substr(0,r1_r2[0].length()-2);
-                        r1_r2[1] = r1_r2[1].substr(0,r1_r2[1].length()-2);
-                    }
-                    else if(current_suffix == "enci" || current_suffix == "anci" || current_suffix == "abli")
-                    {
-                        current_word = current_word.substr(0,current_word.length()-1) + "e";
-
-                        if(r1_r2[0].length() >= 1)
-                        {
-                            r1_r2[0] = r1_r2[0].substr(0,r1_r2[0].length()-1) + "e";
-                        }
-                        else
-                        {
-                            r1_r2[0] = "";
-                        }
-
-                        if(r1_r2[1].length() >= 1)
-                        {
-                            r1_r2[1] = r1_r2[1].substr(0,r1_r2[1].length()-1) + "e";
-                        }
-                        else
-                        {
-                            r1_r2[1] = "";
-                        }
-                    }
-                    else if(current_suffix == "entli")
-                    {
-                        current_word = current_word.substr(0,current_word.length()-2);
-                        r1_r2[0] = r1_r2[0].substr(0,r1_r2[0].length()-2);
-                        r1_r2[1] = r1_r2[1].substr(0,r1_r2[1].length()-2);
-                    }
-                    else if(current_suffix == "izer" || current_suffix == "ization")
-                    {
-                        current_word = current_word.substr(0,current_word.length()-current_suffix.length()) + "ize";
-
-                        if(r1_r2[0].length() >= current_suffix.length())
-                        {
-                            r1_r2[0] = r1_r2[0].substr(0,r1_r2[0].length()-current_suffix.length()) + "ize";
-                        }
-                        else
-                        {
-                            r1_r2[0] = "";
-                        }
-
-                        if(r1_r2[1].length() >= current_suffix.length())
-                        {
-                            r1_r2[1] = r1_r2[1].substr(0,r1_r2[1].length()-current_suffix.length()) + "ize";
-                        }
-                        else
-                        {
-                            r1_r2[1] = "";
-                        }
-                    }
-                    else if(current_suffix == "ational" || current_suffix == "ation" || current_suffix == "ator")
-                    {
-                        current_word = current_word.substr(0,current_word.length()-current_suffix.length()) + "ate";
-
-                        if(r1_r2[0].length() >= current_suffix.length())
-                        {
-                            r1_r2[0] = r1_r2[0].substr(0,r1_r2[0].length()-current_suffix.length()) + "ate";
-                        }
-                        else
-                        {
-                            r1_r2[0] = "";
-                        }
-
-                        if(r1_r2[1].length() >= current_suffix.length())
-                        {
-                            r1_r2[1] = r1_r2[1].substr(0,r1_r2[1].length()-current_suffix.length()) + "ate";
-                        }
-                        else
-                        {
-                            r1_r2[1] = "e";
-                        }
-                    }
-                    else if(current_suffix == "alism" || current_suffix == "aliti" || current_suffix == "alli")
-                    {
-                        current_word = current_word.substr(0,current_word.length()-current_suffix.length()) + "al";
-
-                        if(r1_r2[0].length() >= current_suffix.length())
-                        {
-                            r1_r2[0] = r1_r2[0].substr(0,r1_r2[0].length()-current_suffix.length()) + "al";
-                        }
-                        else
-                        {
-                            r1_r2[0] = "";
-                        }
-
-                        if(r1_r2[1].length() >= current_suffix.length())
-                        {
-                            r1_r2[1] = r1_r2[1].substr(0,r1_r2[1].length()-current_suffix.length()) + "al";
-                        }
-                        else
-                        {
-                            r1_r2[1] = "";
-                        }
-                    }
-                    else if(current_suffix == "fulness")
-                    {
-                        current_word = current_word.substr(0,current_word.length()-4);
-                        r1_r2[0] = r1_r2[0].substr(0,r1_r2[0].length()-4);
-                        r1_r2[1] = r1_r2[1].substr(0,r1_r2[1].length()-4);
-                    }
-                    else if(current_suffix == "ousli" || current_suffix == "ousness")
-                    {
-                        current_word = current_word.substr(0,current_word.length()-current_suffix.length()) + "ous";
-
-                        if(r1_r2[0].length() >= current_suffix.length())
-                        {
-                            r1_r2[0] = r1_r2[0].substr(0,r1_r2[0].length()-current_suffix.length()) + "ous";
-                        }
-                        else
-                        {
-                            r1_r2[0] = "";
-                        }
-
-                        if(r1_r2[1].length() >= current_suffix.length())
-                        {
-                            r1_r2[1] = r1_r2[1].substr(0,r1_r2[1].length()-current_suffix.length()) + "ous";
-                        }
-                        else
-                        {
-                            r1_r2[1] = "";
-                        }
-                    }
-                    else if(current_suffix == "iveness" || current_suffix == "iviti")
-                    {
-                        current_word = current_word.substr(0,current_word.length()-current_suffix.length()) + "ive";
-
-                        if(r1_r2[0].length() >= current_suffix.length())
-                        {
-                            r1_r2[0] = r1_r2[0].substr(0,r1_r2[0].length()-current_suffix.length()) + "ive";
-                        }
-                        else
-                        {
-                            r1_r2[0] = "";
-                        }
-
-                        if(r1_r2[1].length() >= current_suffix.length())
-                        {
-                            r1_r2[1] = r1_r2[1].substr(0,r1_r2[1].length()-current_suffix.length()) + "ive";
-                        }
-                        else
-                        {
-                            r1_r2[1] = "e";
-                        }
-                    }
-                    else if(current_suffix == "biliti" || current_suffix == "bli")
-                    {
-                        current_word = current_word.substr(0,current_word.length()-current_suffix.length()) + "ble";
-
-                        if(r1_r2[0].length() >= current_suffix.length())
-                        {
-                            r1_r2[0] = r1_r2[0].substr(0,r1_r2[0].length()-current_suffix.length()) + "ble";
-                        }
-                        else
-                        {
-                            r1_r2[0] = "";
-                        }
-
-                        if(r1_r2[1].length() >= current_suffix.length())
-                        {
-                            r1_r2[1] = r1_r2[1].substr(0,r1_r2[1].length()-current_suffix.length()) + "ble";
-                        }
-                        else
-                        {
-                            r1_r2[1] = "";
-                        }
-                    }
-                    else if(current_suffix == "ogi" && current_word[current_word.length()-4] == 'l')
-                    {
-                        current_word = current_word.substr(0,current_word.length()-1);
-                        r1_r2[0] = r1_r2[0].substr(0,r1_r2[0].length()-1);
-                        r1_r2[1] = r1_r2[1].substr(0,r1_r2[1].length()-1);
-                    }
-                    else if(current_suffix == "fulli" || current_suffix == "lessli")
-                    {
-                        current_word = current_word.substr(0,current_word.length()-2);
-                        r1_r2[0] = r1_r2[0].substr(0,r1_r2[0].length()-2);
-                        r1_r2[1] = r1_r2[1].substr(0,r1_r2[1].length()-2);
-                    }
-                    else if(current_suffix == "li" && li_ending.contains(string(1,current_word[current_word.length()-4])))
-                    {
-                        current_word = current_word.substr(0,current_word.length()-2);
-                        r1_r2[0] = r1_r2[0].substr(0,r1_r2[0].length()-2);
-                        r1_r2[1] = r1_r2[1].substr(0,r1_r2[1].length()-2);
-                    }
-
-                    break;
-                }
-            }
-
-            // Step 3
-
-            for(size_t k = 0; k < step3_suffixes_size; k++)
-            {
-                const string current_suffix = step3_suffixes[k];
-
-                if(ends_with(current_word,current_suffix) && ends_with(r1_r2[0],current_suffix))
-                {
-                    if(current_suffix == "tional")
-                    {
-                        current_word = current_word.substr(0,current_word.length()-2);
-                        r1_r2[0] = r1_r2[0].substr(0,r1_r2[0].length()-2);
-                        r1_r2[1] = r1_r2[1].substr(0,r1_r2[1].length()-2);
-                    }
-                    else if(current_suffix == "ational")
-                    {
-                        current_word = current_word.substr(0,current_word.length()-current_suffix.length()) + "ate";
-
-                        if(r1_r2[0].length() >= current_suffix.length())
-                        {
-                            r1_r2[0] = r1_r2[0].substr(0,r1_r2[0].length()-current_suffix.length()) + "ate";
-                        }
-                        else
-                        {
-                            r1_r2[0] = "";
-                        }
-
-                        if(r1_r2[1].length() >= current_suffix.length())
-                        {
-                            r1_r2[1] = r1_r2[1].substr(0,r1_r2[1].length()-current_suffix.length()) + "ate";
-                        }
-                        else
-                        {
-                            r1_r2[1] = "";
-                        }
-                    }
-                    else if(current_suffix == "alize")
-                    {
-                        current_word = current_word.substr(0,current_word.length()-3);
-                        r1_r2[0] = r1_r2[0].substr(0,r1_r2[0].length()-3);
-                        r1_r2[1] = r1_r2[1].substr(0,r1_r2[1].length()-3);
-                    }
-                    else if(current_suffix == "icate" || current_suffix == "iciti" || current_suffix == "ical")
-                    {
-                        current_word = current_word.substr(0,current_word.length()-current_suffix.length()) + "ic";
-
-                        if(r1_r2[0].length() >= current_suffix.length())
-                        {
-                            r1_r2[0] = r1_r2[0].substr(0,r1_r2[0].length()-current_suffix.length()) + "ic";
-                        }
-                        else
-                        {
-                            r1_r2[0] = "";
-                        }
-
-                        if(r1_r2[1].length() >= current_suffix.length())
-                        {
-                            r1_r2[1] = r1_r2[1].substr(0,r1_r2[1].length()-current_suffix.length()) + "ic";
-                        }
-                        else
-                        {
-                            r1_r2[1] = "";
-                        }
-                    }
-                    else if(current_suffix == "ful" || current_suffix == "ness")
-                    {
-                        current_word = current_word.substr(0,current_word.length()-current_suffix.length());
-                        r1_r2[0] = r1_r2[0].substr(0,r1_r2[0].length()-current_suffix.length());
-                        r1_r2[1] = r1_r2[1].substr(0,r1_r2[1].length()-current_suffix.length());
-                    }
-                    else if(current_suffix == "ative" && ends_with(r1_r2[1],current_suffix))
-                    {
-                        current_word = current_word.substr(0,current_word.length()-5);
-                        r1_r2[0] = r1_r2[0].substr(0,r1_r2[0].length()-5);
-                        r1_r2[1] = r1_r2[1].substr(0,r1_r2[1].length()-5);
-                    }
-
-                    break;
-                }
-            }
-
-            // Step 4
-
-            for(size_t k = 0; k < step4_suffixes_size; k++)
-            {
-                const string current_suffix = step4_suffixes[k];
-
-                if(ends_with(current_word,current_suffix) && ends_with(r1_r2[1],current_suffix))
-                {
-                    if(current_suffix == "ion" &&(current_word[current_word.length()-4] == 's' || current_word[current_word.length()-4] == 't'))
-                    {
-                        current_word = current_word.substr(0,current_word.length()-3);
-                        r1_r2[0] = r1_r2[0].substr(0,r1_r2[0].length()-3);
-                        r1_r2[1] = r1_r2[1].substr(0,r1_r2[1].length()-3);
-                    }
-                    else
-                    {
-                        current_word = current_word.substr(0,current_word.length()-current_suffix.length());
-                        r1_r2[0] = r1_r2[0].substr(0,r1_r2[0].length()-current_suffix.length());
-                        r1_r2[1] = r1_r2[1].substr(0,r1_r2[1].length()-current_suffix.length());
-                    }
-
-                    break;
-                }
-            }
-
-            // Step 5
-
-            if(r1_r2[1][r1_r2[1].length()-1] == 'l' && current_word[current_word.length()-2] == 'l')
-            {
-                current_word = current_word.substr(0,current_word.length()-1);
-            }
-            else if(r1_r2[1][r1_r2[1].length()-1] == 'e')
-            {
-                current_word = current_word.substr(0,current_word.length()-1);
-            }
-            else if(r1_r2[0][r1_r2[0].length()-1] == 'e')
-            {
-                if(current_word.length() >= 4 &&(vowels.contains(string(1,current_word[current_word.length()-2])) ||
-                                                 (current_word[current_word.length()-2] == 'w' || current_word[current_word.length()-2] == 'x' ||
-                                                   current_word[current_word.length()-2] == 'Y') || !vowels.contains(string(1,current_word[current_word.length()-3])) ||
-                                                   vowels.contains(string(1,current_word[current_word.length()-4]))))
-                {
-                    current_word = current_word.substr(0,current_word.length()-1);
-                }
-            }
-
-            replace_substring<string>(current_word,"Y","y");
-
-            new_tokenized_documents[i][j] = current_word;
-        }
-    }
-
-    return new_tokenized_documents;
-}
-
-
-/// Reduces inflected(or sometimes derived) words to their word stem, base or root form(spanish language).
-
-Tensor<Tensor<string>> TextAnalytics::apply_spanish_stemmer(const Tensor<Tensor<string>>& tokens) const
-{
-    const size_t documents_number = tokens.size();
-
-    Tensor<Tensor<string>> new_tokenized_documents(documents_number);
-
-    // Set vowels and suffixes
-
-    string vowels_pointer[] = {"a", "e", "i", "o", "u", "á", "é", "í", "ó", "ú", "ü"};
-
-    const Tensor<string> vowels(Tensor<string>(vowels_pointer, vowels_pointer + sizeof(vowels_pointer) / sizeof(string) ));
-
-    string step0_suffixes_pointer[] = {"selas", "selos", "sela", "selo", "las", "les", "los", "nos", "me", "se", "la", "le", "lo"};
-
-    const Tensor<string> step0_suffixes(Tensor<string>(step0_suffixes_pointer, step0_suffixes_pointer + sizeof(step0_suffixes_pointer) / sizeof(string) ));
-
-    string step1_suffixes_pointer[] = {"amientos", "imientos", "amiento", "imiento", "aciones", "uciones", "adoras", "adores",
-                                       "ancias", "logías", "encias", "amente", "idades", "anzas", "ismos", "ables", "ibles",
-                                       "istas", "adora", "acion", "ación", "antes", "ancia", "logía", "ución", "ucion", "encia",
-                                       "mente", "anza", "icos", "icas", "ion", "ismo", "able", "ible", "ista", "osos", "osas",
-                                       "ador", "ante", "idad", "ivas", "ivos", "ico", "ica", "oso", "osa", "iva", "ivo", "ud"};
-
-    const Tensor<string> step1_suffixes(Tensor<string>(step1_suffixes_pointer, step1_suffixes_pointer + sizeof(step1_suffixes_pointer) / sizeof(string) ));
-
-    string step2a_suffixes_pointer[] = {"yeron", "yendo", "yamos", "yais", "yan",
-                                        "yen", "yas", "yes", "ya", "ye", "yo",
-                                        "yó"};
-
-    const Tensor<string> step2a_suffixes(Tensor<string>(step2a_suffixes_pointer, step2a_suffixes_pointer + sizeof(step2a_suffixes_pointer) / sizeof(string) ));
-
-    string step2b_suffixes_pointer[] = {"aríamos", "eríamos", "iríamos", "iéramos", "iésemos", "aríais",
-                                        "aremos", "eríais", "eremos", "iríais", "iremos", "ierais", "ieseis",
-                                        "asteis", "isteis", "ábamos", "áramos", "ásemos", "arían",
-                                        "arías", "aréis", "erían", "erías", "eréis", "irían",
-                                        "irías", "iréis", "ieran", "iesen", "ieron", "iendo", "ieras",
-                                        "ieses", "abais", "arais", "aseis", "éamos", "arán", "arás",
-                                        "aría", "erán", "erás", "ería", "irán", "irás",
-                                        "iría", "iera", "iese", "aste", "iste", "aban", "aran", "asen", "aron", "ando",
-                                        "abas", "adas", "idas", "aras", "ases", "íais", "ados", "idos", "amos", "imos",
-                                        "emos", "ará", "aré", "erá", "eré", "irá", "iré", "aba",
-                                        "ada", "ida", "ara", "ase", "ían", "ado", "ido", "ías", "áis",
-                                        "éis", "ía", "ad", "ed", "id", "an", "ió", "ar", "er", "ir", "as",
-                                        "ís", "en", "es"};
-
-    const Tensor<string> step2b_suffixes(Tensor<string>(step2b_suffixes_pointer, step2b_suffixes_pointer + sizeof(step2b_suffixes_pointer) / sizeof(string) ));
-
-    string step3_suffixes_pointer[] = {"os", "a", "e", "o", "á", "é", "í", "ó"};
-
-    const Tensor<string> step3_suffixes(Tensor<string>(step3_suffixes_pointer, step3_suffixes_pointer + sizeof(step3_suffixes_pointer) / sizeof(string) ));
-
-    const size_t step0_suffixes_size = step0_suffixes.size();
-    const size_t step1_suffixes_size = step1_suffixes.size();
-    const size_t step2a_suffixes_size = step2a_suffixes.size();
-    const size_t step2b_suffixes_size = step2b_suffixes.size();
-    const size_t step3_suffixes_size = step3_suffixes.size();
-
-    for(size_t i = 0; i < documents_number; i++)
-    {
-        const Tensor<string> current_document_tokens = tokens[i];
-        const size_t current_document_tokens_number = current_document_tokens.size();
-
-        new_tokenized_documents[i] = current_document_tokens;
-
-        for(size_t j = 0; j < current_document_tokens_number; j++)
-        {
-            string current_word = new_tokenized_documents[i][j];
-
-            Tensor<string> r1_r2 = get_r1_r2(current_word, vowels);
-            string rv = get_rv(current_word, vowels);
-
-            // STEP 0: attached pronoun
-
-            for(size_t k = 0; k < step0_suffixes_size; k++)
-            {
-                const string current_suffix = step0_suffixes[k];
-                const size_t current_suffix_length = current_suffix.length();
-
-                if(!(ends_with(current_word,current_suffix) && ends_with(rv, current_suffix)))
-
-                    continue;
-
-
-
-                const string before_suffix_rv = rv.substr(0,rv.length()-current_suffix_length);
-                const string before_suffix_word = current_word.substr(0,current_word.length()-current_suffix_length);
-
-                Tensor<string> presuffix(10);
-
-                presuffix[0] = "ando"; presuffix[1] = "ándo"; presuffix[2] = "ar"; presuffix[3] = "ár";
-                presuffix[4] = "er"; presuffix[5] = "ér"; presuffix[6] = "iendo"; presuffix[7] = "iéndo";
-                presuffix[4] = "ir"; presuffix[5] = "ír";
-
-                if((ends_with(before_suffix_rv,presuffix)) ||
-                  (ends_with(before_suffix_rv,"yendo") && ends_with(before_suffix_word, "uyendo")))
-                {
-                    current_word = replace_accented(before_suffix_word);
-                    rv = replace_accented(before_suffix_rv);
-                    r1_r2[0] = replace_accented(r1_r2[0].substr(0,r1_r2[0].length()-current_suffix_length));
-                    r1_r2[1] = replace_accented(r1_r2[1].substr(0,r1_r2[1].length()-current_suffix_length));
-                }
-
-                break;
-            }
-
-            // STEP 1: standard suffix removal
-
-            bool step1_success = false;
-
-            for(size_t k = 0; k < step1_suffixes_size; k++)
-            {
-                const string current_suffix = step1_suffixes[k];
-                const size_t current_suffix_length = current_suffix.length();
-
-                if(!ends_with(current_word, current_suffix))
-                {
-                    continue;
-                }
-
-                if(current_suffix == "amente" && ends_with(r1_r2[0], current_suffix))
-                {
-                    step1_success = true;
-
-                    current_word = current_word.substr(0,current_word.length()-6);
-                    r1_r2[1] = r1_r2[1].substr(0,r1_r2[1].length()-6);
-                    rv = rv.substr(0,rv.length()-6);
-
-                    if(ends_with(r1_r2[1],"iv"))
-                    {
-                        current_word = current_word.substr(0,current_word.length()-2);
-                        r1_r2[1] = r1_r2[1].substr(0,r1_r2[1].length()-2);
-                        rv = rv.substr(0,rv.length()-2);
-
-                        if(ends_with(r1_r2[1],"at"))
-                        {
-                            current_word = current_word.substr(0,current_word.length()-2);
-                            rv = rv.substr(0,rv.length()-2);
-                        }
-                    }
-                    else if(ends_with(r1_r2[1], "os") || ends_with(r1_r2[1], "ic") || ends_with(r1_r2[1], "ad"))
-                    {
-                        current_word = current_word.substr(0,current_word.length()-2);
-                        rv = rv.substr(0,rv.length()-2);
-                    }
-                }
-                else if(ends_with(r1_r2[1], current_suffix))
-                {
-                    step1_success = true;
-
-                    if(current_suffix == "adora" || current_suffix == "ador" || current_suffix == "ación" || current_suffix == "adoras" ||
-                       current_suffix == "adores" || current_suffix == "aciones" || current_suffix == "ante" || current_suffix == "antes" ||
-                       current_suffix == "ancia" || current_suffix == "ancias")
-                    {
-                        current_word = current_word.substr(0,current_word.length()-current_suffix_length);
-                        r1_r2[1] = r1_r2[1].substr(0,r1_r2[1].length()-current_suffix_length);
-                        rv = rv.substr(0,rv.length()-current_suffix_length);
-
-                        if(ends_with(r1_r2[1], "ic"))
-                        {
-                            current_word = current_word.substr(0,current_word.length()-2);
-                            rv = rv.substr(0,rv.length()-2);
-                        }
-                    }
-                    else if(current_suffix == "logía" || current_suffix == "logías")
-                    {
-                        current_word = current_word.substr(0,current_word.length()-current_suffix_length) + "log";
-                        rv = rv.substr(0,rv.length()-current_suffix_length) + "log";
-                    }
-                    else if(current_suffix == "ución" || current_suffix == "uciones")
-                    {
-                        current_word = current_word.substr(0,current_word.length()-current_suffix_length) + "u";
-                        rv = rv.substr(0,rv.length()-current_suffix_length) + "u";
-                    }
-                    else if(current_suffix == "encia" || current_suffix == "encias")
-                    {
-                        current_word = current_word.substr(0,current_word.length()-current_suffix_length) + "ente";
-                        rv = rv.substr(0,rv.length()-current_suffix_length) + "ente";
-                    }
-                    else if(current_suffix == "mente")
-                    {
-                        current_word = current_word.substr(0,current_word.length()-current_suffix_length);
-                        r1_r2[1] = r1_r2[1].substr(0,r1_r2[1].length()-current_suffix_length);
-                        rv = rv.substr(0,rv.length()-current_suffix_length);
-
-                        if(ends_with(r1_r2[1], "ante") || ends_with(r1_r2[1], "able") || ends_with(r1_r2[1], "ible"))
-                        {
-                            current_word = current_word.substr(0,current_word.length()-4);
-                            rv = rv.substr(0,rv.length()-4);
-                        }
-                    }
-                    else if(current_suffix == "idad" || current_suffix == "idades")
-                    {
-                        current_word = current_word.substr(0,current_word.length()-current_suffix_length);
-                        r1_r2[1] = r1_r2[1].substr(0,r1_r2[1].length()-current_suffix_length);
-                        rv = rv.substr(0,rv.length()-current_suffix_length);
-
-                        if(ends_with(r1_r2[1],"abil"))
-                        {
-                            current_word = current_word.substr(0,current_word.length()-4);
-                            rv = rv.substr(0,rv.length()-4);
-                        }
-                        else if(ends_with(r1_r2[1],"ic"))
-                        {
-                            current_word = current_word.substr(0,current_word.length()-2);
-                            rv = rv.substr(0,rv.length()-2);
-                        }
-                        else if(ends_with(r1_r2[1],"iv"))
-                        {
-                            current_word = current_word.substr(0,current_word.length()-2);
-                            rv = rv.substr(0,rv.length()-2);
-                        }
-                    }
-                    else if(current_suffix == "ivo" || current_suffix == "iva" || current_suffix == "ivos" || current_suffix == "ivas")
-                    {
-                        current_word = current_word.substr(0,current_word.length()-current_suffix_length);
-                        r1_r2[1] = r1_r2[1].substr(0,r1_r2[1].length()-current_suffix_length);
-                        rv = rv.substr(0,rv.length()-current_suffix_length);
-
-                        if(ends_with(r1_r2[1], "at"))
-                        {
-                            current_word = current_word.substr(0,current_word.length()-2);
-                            rv = rv.substr(0,rv.length()-2);
-                        }
-                    }
-                    else
-                    {
-                        current_word = current_word.substr(0,current_word.length()-current_suffix_length);
-                        rv = rv.substr(0,rv.length()-current_suffix_length);
-                    }
-                }
-
-                break;
-            }
-
-            if(!step1_success)
-            {
-                // STEP 2a: verb suffixes beginning 'y'
-
-                for(size_t k = 0; k < step2a_suffixes_size; k++)
-                {
-                    const string current_suffix = step2a_suffixes[k];
-                    const size_t current_suffix_length = current_suffix.length();
-
-                    if(ends_with(rv,current_suffix) && current_word[current_word.length() - current_suffix_length - 1] == 'u')
-                    {
-                        current_word = current_word.substr(0,current_word.length()-current_suffix_length);
-                        rv = rv.substr(0,rv.length()-current_suffix_length);
-
-                        break;
-                    }
-                }
-
-                // STEP 2b: other verb suffixes
-
-                for(size_t k = 0; k < step2b_suffixes_size; k++)
-                {
-                    const string current_suffix = step2b_suffixes[k];
-                    const size_t current_suffix_length = current_suffix.length();
-
-                    if(ends_with(rv, current_suffix))
-                    {
-                        current_word = current_word.substr(0,current_word.length()-current_suffix_length);
-                        rv = rv.substr(0,rv.length()-current_suffix_length);
-
-                        if(current_suffix == "en" || current_suffix == "es" || current_suffix == "éis" || current_suffix == "emos")
-                        {
-                            if(ends_with(current_word, "gu"))
-                            {
-                                current_word = current_word.substr(0,current_word.length()-1);
-                            }
-
-                            if(ends_with(rv,"gu"))
-                            {
-                                rv = rv.substr(0,rv.length()-1);
-                            }
-                        }
-
-                        break;
-                    }
-                }
-            }
-
-            // STEP 3: residual suffix
-
-            for(size_t k = 0; k < step3_suffixes_size; k++)
-            {
-                const string current_suffix = step3_suffixes[k];
-                const size_t current_suffix_length = current_suffix.length();
-
-                if(ends_with(rv, current_suffix))
-                {
-                    current_word = current_word.substr(0,current_word.length()-current_suffix_length);
-
-                    if(current_suffix == "e" || current_suffix == "é")
-                    {
-                        rv = rv.substr(0,rv.length()-current_suffix_length);
-
-                        if(ends_with(current_word, "gu") && ends_with(rv,"u"))
-                        {
-                            current_word = current_word.substr(0,current_word.length()-1);
-                        }
-                    }
-
-                    break;
-                }
-            }
-
-            new_tokenized_documents[i][j] = replace_accented(current_word);
-        }
-    }
-
-    return new_tokenized_documents;
-}
-
-
-/// Delete the numbers of the documents.
-
-Tensor<Tensor<string>> TextAnalytics::delete_numbers(const Tensor<Tensor<string>>& tokens) const
-{
-    const size_t documents_number = tokens.size();
-
-    Tensor<Tensor<string>> new_words(documents_number);
-
-    for(size_t i = 0; i < documents_number; i++)
-    {
-        const size_t tokens_number = tokens[i].size();
-
-        Tensor<size_t> valid_indices;
-
-        for(size_t j = 0; j < tokens_number; j++)
-        {
-            if(!contains_number(tokens[i][j]))
-            {
-                valid_indices.push_back(j);
-            }
-        }
-
-        new_words[i] = tokens[i].get_subTensor(valid_indices);
-    }
-
-    return new_words;
-}
-
-
-/// Remove emails from documents.
-
-Tensor<Tensor<string>> TextAnalytics::delete_emails(const Tensor<Tensor<string>>& tokens) const
-{
-    const size_t documents_number = tokens.size();
-
-    Tensor<Tensor<string>> new_words(documents_number);
-
-    for(size_t i = 0; i < documents_number; i++)
-    {
-        const size_t tokens_number = tokens[i].size();
-
-        Tensor<size_t> valid_indices;
-
-        for(size_t j = 0; j < tokens_number; j++)
-        {
-            if(!is_email(tokens[i][j]))
-            {
-                valid_indices.push_back(j);
-            }
-        }
-
-        new_words[i] = tokens[i].get_subTensor(valid_indices);
-    }
-
-    return new_words;
-}
-
-
-/// Remove the accents of the vowels in the documents.
-
-Tensor<Tensor<string>> TextAnalytics::replace_accented(const Tensor<Tensor<string>>& tokens) const
-{
-    const size_t documents_number = tokens.size();
-
-    Tensor<Tensor<string>> new_words(documents_number);
-
-    for(size_t i = 0; i < documents_number; i++)
-    {
-        const size_t tokens_number = tokens[i].size();
-
-        new_words[i].set(tokens_number);
-
-        for(size_t j = 0; j < tokens_number; j++)
-        {
-            new_words[i][j] = replace_accented(tokens[i][j]);
-        }
-    }
-
-    return new_words;
-}
-
-
-
-Tensor<string> TextAnalytics::get_r1_r2(const string& word, const Tensor<string>& vowels) const
-{
-    const size_t word_length = word.length();
-
-    string r1 = "";
-
-    for(size_t i = 1; i < word_length; i++)
-    {
-        if(!vowels.contains(word.substr(i,1)) && vowels.contains(word.substr(i-1,1)))
-        {
-            r1 = word.substr(i+1);
-            break;
-        }
-    }
-
-    const size_t r1_length = r1.length();
-
-    string r2 = "";
-
-    for(size_t i = 1; i < r1_length; i++)
-    {
-        if(!vowels.contains(r1.substr(i,1)) && vowels.contains(r1.substr(i-1,1)))
-        {
-            r2 = r1.substr(i+1);
-            break;
-        }
-    }
-
-    Tensor<string> r1_r2(2);
-
-    r1_r2[0] = r1;
-    r1_r2[1] = r2;
-
-    return r1_r2;
-}
-
-
-string TextAnalytics::get_rv(const string& word, const Tensor<string>& vowels) const
-{
-    string rv = "";
-
-    const size_t word_lenght = word.length();
-
-    if(word_lenght >= 2)
-    {
-        if(!vowels.contains(word.substr(1,1)))
-        {
-            for(size_t i = 2; i < word_lenght; i++)
-            {
-                if(vowels.contains(word.substr(i,1)))
-                {
-                    rv = word.substr(i+1);
-                    break;
-                }
-            }
-        }
-        else if(vowels.contains(word.substr(0,1)) && vowels.contains(word.substr(1,1)))
-        {
-            for(size_t i = 2; i < word_lenght; i++)
-            {
-                if(!vowels.contains(word.substr(i,1)))
-                {
-                    rv = word.substr(i+1);
-                    break;
-                }
-            }
-        }
-        else
-        {
-            rv = word.substr(3);
-        }
-    }
-
-    return rv;
-}
-
-
-/// Remove the accents of the vowels of a word.
-
-string TextAnalytics::replace_accented(const string& word) const
-{
-    string word_copy(word);
-
-    replace_substring<string>(word_copy, "á", "a");
-    replace_substring<string>(word_copy, "é", "e");
-    replace_substring<string>(word_copy, "í", "i");
-    replace_substring<string>(word_copy, "ó", "o");
-    replace_substring<string>(word_copy, "ú", "u");
-
-    return word_copy;
-}
-
-
-/// Calculate the total number of tokens in the documents.
-
-size_t TextAnalytics::count(const Tensor<Tensor<string>>& tokens) const
-{
-    const size_t documents_number = tokens.size();
-
-    size_t total_size = 0;
-
-    for(size_t i = 0; i < documents_number; i++)
-    {
-        total_size += tokens[i].size();
-    }
-
-    return total_size;
-}
-
-
-/// Returns a Tensor with all the words as elements keeping the order.
-
-Tensor<string> TextAnalytics::join(const Tensor<Tensor<string>>& tokens) const
-{
-    const size_t total_size = count(tokens);
-
-    Tensor<string> total(total_size);
-
-    const size_t documents_number = tokens.size();
-
-    size_t index = 0;
-
-    for(size_t i = 0; i < documents_number; i++)
-    {
-        total.tuck_in(index, tokens[i]);
-
-        index += tokens[i].size();
-    }
-
-    return total;
-}
-
-
-/// Create a word bag that contains all the unique words of the documents,
-/// their frequencies and their percentages in descending order
-
-TextAnalytics::WordBag TextAnalytics::calculate_word_bag(const Tensor<Tensor<string>>& tokens) const
-{
-    const Tensor<string> total = join(tokens);
-
-    const Tensor<size_t> count = total.count_unique();
-
-    const Tensor<size_t> rank = count.sort_descending_indices();
-
-    const Tensor<string> words = total.get_unique_elements().sort_rank(rank);
-    const Tensor<size_t> frequencies = count.sort_rank(rank);
-    const Tensor<double> percentages = frequencies.to_double_Tensor()*(100.0/frequencies.to_double_Tensor().calculate_sum());
-
-    WordBag word_bag;
-    word_bag.words = words;
-    word_bag.frequencies = frequencies;
-    word_bag.percentages = percentages;
-
-    return word_bag;
-}
-
-
-/// Create a word bag that contains the unique words that appear a minimum number
-/// of times in the documents, their frequencies and their percentages in descending order.
-/// @param minimum_frequency Minimum frequency that words must have.
-
-TextAnalytics::WordBag TextAnalytics::calculate_word_bag_minimum_frequency(const Tensor<Tensor<string>>& tokens,
-                                                         const size_t& minimum_frequency) const
-{
-    WordBag word_bag = calculate_word_bag(tokens);
-
-    const Tensor<string> words = word_bag.words;
-    const Tensor<size_t> frequencies = word_bag.frequencies;
-    const Tensor<double> percentages = word_bag.percentages;
-
-    const Tensor<size_t> indices = frequencies.get_indices_less_than(minimum_frequency);
-
-    word_bag.words = words.delete_indices(indices);
-    word_bag.frequencies = frequencies.delete_indices(indices);
-    word_bag.percentages = percentages.delete_indices(indices);
-
-    return word_bag;
-}
-
-
-/// Create a word bag that contains the unique words that appear a minimum percentage
-/// in the documents, their frequencies and their percentages in descending order.
-/// @param minimum_percentage Minimum percentage of occurrence that words must have.
-
-TextAnalytics::WordBag TextAnalytics::calculate_word_bag_minimum_percentage(const Tensor<Tensor<string>>& tokens,
-                                                         const double& minimum_percentage) const
-{
-    WordBag word_bag = calculate_word_bag(tokens);
-
-    const Tensor<string> words = word_bag.words;
-    const Tensor<size_t> frequencies = word_bag.frequencies;
-    const Tensor<double> percentages = word_bag.percentages;
-
-    const Tensor<size_t> indices = percentages.get_indices_less_than(minimum_percentage);
-
-    word_bag.words = words.delete_indices(indices);
-    word_bag.frequencies = frequencies.delete_indices(indices);
-    word_bag.percentages = percentages.delete_indices(indices);
-
-    return word_bag;
-}
-
-
-/// Create a word bag that contains the unique words that appear a minimum ratio
-/// of frequency in the documents, their frequencies and their percentages in descending order.
-/// @param minimum_ratio Minimum ratio of frequency that words must have.
-
-TextAnalytics::WordBag TextAnalytics::calculate_word_bag_minimum_ratio(const Tensor<Tensor<string>>& tokens,
-                                                         const double& minimum_ratio) const
-{
-    WordBag word_bag = calculate_word_bag(tokens);
-
-    const Tensor<string> words = word_bag.words;
-    const Tensor<size_t> frequencies = word_bag.frequencies;
-    const Tensor<double> percentages = word_bag.percentages;
-
-    const size_t frequencies_sum = frequencies.calculate_sum();
-
-    const Tensor<double> ratios = frequencies.to_double_Tensor()/static_cast<double>(frequencies_sum);
-
-    const Tensor<size_t> indices = ratios.get_indices_less_than(minimum_ratio);
-
-    word_bag.words = words.delete_indices(indices);
-    word_bag.frequencies = frequencies.delete_indices(indices);
-    word_bag.percentages = percentages.delete_indices(indices);
-
-    return word_bag;
-}
-
-
-/// Create a word bag that contains the unique most frequent words whose sum
-/// of frequencies is less than the specified number, their frequencies
-/// and their percentages in descending order.
-/// @param total_frequency Maximum cumulative frequency that words must have.
-
-TextAnalytics::WordBag TextAnalytics::calculate_word_bag_total_frequency(const Tensor<Tensor<string>>& tokens,
-                                                                         const size_t& total_frequency) const
-{
-    WordBag word_bag = calculate_word_bag(tokens);
-
-    const Tensor<string> words = word_bag.words;
-    const Tensor<size_t> frequencies = word_bag.frequencies;
-
-    const size_t index = cumulative(frequencies.to_double_Tensor()).calculate_cumulative_index(static_cast<double>(total_frequency));
-
-    word_bag.words = words.get_first(index);
-    word_bag.frequencies = frequencies.get_first(index);
-
-    return word_bag;
-}
-
-
-/// Create a word bag that contains a maximum number of the unique most
-/// frequent words, their frequencies and their percentages in descending order.
-/// @param maximum_size Maximum size of words Tensor.
-
-TextAnalytics::WordBag TextAnalytics::calculate_word_bag_maximum_size(const Tensor<Tensor<string>>& tokens,
-                                                                      const size_t& maximum_size) const
-{
-    WordBag word_bag = calculate_word_bag(tokens);
-
-    const Tensor<string> words = word_bag.words;
-    const Tensor<size_t> frequencies = word_bag.frequencies;
-
-    word_bag.words = words.get_first(maximum_size);
-    word_bag.frequencies = frequencies.get_first(maximum_size);
-
-    return word_bag;
-}
-
-
-/// Returns a weights.
-
-size_t TextAnalytics::calculate_weight(const Tensor<string>& document_words, const TextAnalytics::WordBag& word_bag) const
-{
-    size_t weight = 0;
-
-    const Tensor<string> bag_words = word_bag.words;
-
-    const Tensor<size_t> bag_frequencies = word_bag.frequencies;
-
-    for(size_t i = 0; i < document_words.size(); i++)
-    {
-        for(size_t j = 0; j < word_bag.size(); j++)
-        {
-            if(document_words[i] == bag_words[j])
-            {
-                weight += bag_frequencies[j];
-            }
-        }
-    }
-
-    return weight;
-}
-
-
-/// Returns the documents easier to work with them
-
-Tensor<Tensor<string>> TextAnalytics::preprocess(const Tensor<string>& documents) const
-{
-    Tensor<string> documents_copy;
-
-    documents_copy = delete_extra_spaces(documents);
-
-    documents_copy = delete_punctuation(documents_copy);
-
-    Tensor<Tensor<string>> tokenized_documents = tokenize(documents_copy);
-
-    tokenized_documents = delete_emails(tokenized_documents);
-
-    documents_copy = detokenize(tokenized_documents);
-
-    documents_copy = to_lower(documents_copy);
-
-    documents_copy.replace_substring("_", " ");
-    documents_copy.replace_substring(".", " ");
-
-    documents_copy = delete_extra_spaces(documents_copy);
-
-    tokenized_documents = tokenize(documents_copy);
-
-    tokenized_documents = delete_stop_words(tokenized_documents);
-
-    tokenized_documents = delete_short_words(tokenized_documents, 3);
-
-    tokenized_documents = delete_long_words(tokenized_documents);
-
-    tokenized_documents = delete_numbers(tokenized_documents);
-
-    tokenized_documents = delete_emails(tokenized_documents);
-
-//    tokenized_documents = apply_stemmer(tokenized_documents);
-
-//    tokenized_documents = replace_accented(tokenized_documents);
-
-    return tokenized_documents;
-}
-
-
-/// Sets the words that will be removed from the documents.
-
-void TextAnalytics::set_english_stop_words()
-{
-    string stop_words_pointer[] = {"i", "me", "my", "myself", "we", "us", "our", "ours", "ourselves", "you", "your", "yours", "yourself", "yourselves", "he",
-                                   "him", "his", "himself", "she", "her", "hers", "herself", "it", "its", "itself", "they", "them", "their", "theirs", "themselves",
-                                   "what", "which", "who", "whom", "this", "that", "these", "those", "am", "is", "are", "was", "were", "be", "been", "being", "have",
-                                   "has", "had", "having", "do", "does", "did", "doing", "would", "shall", "should", "could", "ought", "i'm", "you're", "he's",
-                                   "she's", "it's", "we're", "they're", "i've", "you've", "we've", "they've", "i'd", "you'd", "he'd", "she'd", "we'd", "they'd",
-                                   "i'll", "you'll", "he'll", "she'll", "we'll", "they'll", "isn't", "aren't", "wasn't", "weren't", "hasn't", "haven't", "hadn't",
-                                   "doesn't", "don't", "didn't", "won't", "wouldn't", "shan't", "shouldn't", "can't", "cannot", "couldn't", "mustn't", "let's",
-                                   "that's", "who's", "what's", "here's", "there's", "when's", "where's", "why's", "how's", "daren't ", "needn't", "oughtn't",
-                                   "mightn't", "a", "an", "the", "and", "but", "if", "or", "because", "as", "until", "while", "of", "at", "by", "for", "with", "about",
-                                   "against", "between", "into", "through", "during", "before", "after", "above", "below", "to", "from", "up", "down", "in", "out", "on",
-                                   "off", "over", "under", "again", "further", "then", "once", "here", "there", "when", "where", "why", "how", "all", "any", "both",
-                                   "each", "few", "more", "most", "other", "some", "such", "no", "nor", "not", "only", "own", "same", "so", "than", "too", "very"};
-
-    stop_words.set(Tensor<string>(stop_words_pointer, stop_words_pointer + sizeof(stop_words_pointer) / sizeof(string) ));
-}
-
-
-void TextAnalytics::set_spanish_stop_words()
-{
-    string stop_words_pointer[] = {"de", "la", "que", "el", "en", "y", "a", "los", "del", "se", "las", "por", "un", "para", "con", "no", "una", "su", "al",
-                                   "es", "lo", "como", "más", "mas", "pero", "sus", "le", "ya", "o", "fue", "este", "ha", "si", "sí", "porque", "esta", "son",
-                                   "entre", "está", "cuando", "muy", "aún", "aunque", "sin", "sobre", "ser", "tiene", "también", "me", "hasta", "hay", "donde", "han", "quien",
-                                   "están", "desde", "todo", "nos", "durante", "todos", "uno", "les", "ni", "contra", "otros", "fueron", "ese", "eso", "había",
-                                   "ante", "ellos", "e", "esto", "mí", "antes", "algunos", "qué", "unos", "yo", "otro", "otras", "otra", "él", "tanto", "esa",
-                                   "estos", "mucho", "quienes", "nada", "muchos", "cual", "sea", "poco", "ella", "estar", "haber", "estas", "estaba", "estamos",
-                                   "algunas", "algo", "nosotros", "mi", "mis", "tú", "te", "ti", "tu", "tus", "ellas", "nosotras", "vosotros", "vosotras", "os",
-                                   "mío", "mía", "míos", "mías", "tuyo", "tuya", "tuyos", "tuyas", "suyo", "suya", "suyos", "suyas", "nuestro", "nuestra", "nuestros",
-                                   "nuestras", "vuestro", "vuestra", "vuestros", "vuestras", "esos", "esas", "estoy", "estás", "está", "estamos", "estáis", "están",
-                                   "esté", "estés", "estemos", "estéis", "estén", "estaré", "estarás", "estará", "estaremos", "estaréis", "estarán", "estaría",
-                                   "estarías", "estaríamos", "estaríais", "estarían", "estaba", "estabas", "estábamos", "estabais", "estaban", "estuve", "estuviste",
-                                   "estuvo", "estuvimos", "estuvisteis", "estuvieron", "estuviera", "estuvieras", "estuviéramos", "estuvierais", "estuvieran", "estuviese",
-                                   "estuvieses", "estuviésemos", "estuvieseis", "estuviesen", "estando", "estado", "estada", "estados", "estadas", "estad", "he",
-                                   "has", "ha", "hemos", "habéis", "han", "haya", "hayas", "hayamos", "hayáis", "hayan", "habré", "habrás", "habrá", "habremos",
-                                   "habréis", "habrán", "habría", "habrías", "habríamos", "habríais", "habrían", "había", "habías", "habíamos", "habíais", "habían",
-                                   "hube", "hubiste", "hubo", "hubimos", "hubisteis", "hubieron", "hubiera", "hubieras", "hubiéramos", "hubierais", "hubieran",
-                                   "hubiese", "hubieses", "hubiésemos", "hubieseis", "hubiesen", "habiendo", "habido", "habida", "habidos", "habidas", "soy", "eres",
-                                   "es", "somos", "sois", "son", "sea", "seas", "seamos", "seáis", "sean", "seré", "serás", "será", "seremos", "seréis", "serán",
-                                   "sería", "serías", "seríamos", "seríais", "serían", "era", "eras", "éramos", "erais", "eran", "fui", "fuiste", "fue", "fuimos",
-                                   "fuisteis", "fueron", "fuera", "fueras", "fuéramos", "fuerais", "fueran", "fuese", "fueses", "fuésemos", "fueseis", "fuesen", "siendo",
-                                   "sido", "tengo", "tienes", "tiene", "tenemos", "tenéis", "tienen", "tenga", "tengas", "tengamos", "tengáis", "tengan", "tendré",
-                                   "tendrás", "tendrá", "tendremos", "tendréis", "tendrán", "tendría", "tendrías", "tendríamos", "tendríais", "tendrían", "tenía",
-                                   "tenías", "teníamos", "teníais", "tenían", "tuve", "tuviste", "tuvo", "tuvimos", "tuvisteis", "tuvieron", "tuviera", "tuvieras",
-                                   "tuviéramos", "tuvierais", "tuvieran", "tuviese", "tuvieses", "tuviésemos", "tuvieseis", "tuviesen", "teniendo", "tenido", "tenida",
-                                   "tenidos", "tenidas", "tened"};
-
-    stop_words.set(Tensor<string>(stop_words_pointer, stop_words_pointer + sizeof(stop_words_pointer) / sizeof(string) ));
-}
-
-
-/// Clear stop words object.
-
-void TextAnalytics::clear_stop_words()
-{
-    stop_words.clear();
-}
-
-
-/// Returns true if string is a number, and false otherwise.
-/// @param str String to check.
-
-bool TextAnalytics::is_number(const string& str) const
-{
-    return strspn( str.c_str(), "-.0123456789" ) == str.size();
-}
-
-
-/// Return true if word contains a number, and false otherwise.
-/// @param word Word to check.
-
-bool TextAnalytics::contains_number(const string& word) const
-{
-    return(find_if(word.begin(), word.end(), ::isdigit) != word.end());
-}
-
-
-/// Return true if word is a email, and false otherwise.
-/// @param word Word to check.
-
-bool TextAnalytics::is_email(const string& word) const
-{
-    // define a regular expression
-    const regex pattern("(\\w+)(\\.|_)?(\\w*)@(\\w+)(\\.(\\w+))+");
-
-    // try to match the string with the regular expression
-    return regex_match(word, pattern);
-}
-
-
-/// Returns true if a word starting with a given substring, and false otherwise.
-/// @param word Word to check.
-/// @param starting Substring to comparison given word.
-
-bool TextAnalytics::starts_with(const string& word, const string& starting) const
-{
-    if(starting.length() > word.length() || starting.length() == 0)
-    {
-        return false;
-    }
-
-    return(word.substr(0,starting.length()) == starting);
-}
-
-
-/// Returns true if a word ending with a given substring, and false otherwise.
-/// @param word Word to check.
-/// @param ending Substring to comparison given word.
-
-bool TextAnalytics::ends_with(const string& word, const string& ending) const
-{
-    if(ending.length() > word.length())
-    {
-        return false;
-    }
-
-    return(word.substr(word.length() - ending.length()) == ending);
-}
-
-
-/// Returns true if a word ending with a given substring Tensor, and false otherwise.
-/// @param word Word to check.
-/// @param ending Substring Tensor with possibles endings words.
-
-bool TextAnalytics::ends_with(const string& word, const Tensor<string>& endings) const
-{
-    const size_t endings_size = endings.size();
-
-    for(size_t i = 0; i < endings_size; i++)
-    {
-        if(ends_with(word,endings[i]))
-        {
-            return true;
-        }
-    }
-
-    return false;
-}
-
-
-/// Returns a Tensor with the number of words that each document contains.
-
-Tensor<size_t> TextAnalytics::get_words_number(const Tensor<Tensor<string>>& tokens) const
-{
-    const size_t documents_number = tokens.size();
-
-    Tensor<size_t> words_number(documents_number);
-
-    for(size_t i = 0; i < documents_number; i++)
-    {
-        words_number[i] = tokens[i].size();
-    }
-
-    return words_number;
-}
-
-
-/// Returns a Tensor with the number of sentences that each document contains.
-
-Tensor<size_t> TextAnalytics::get_sentences_number(const Tensor<string>& documents) const
-{
-    const size_t documents_number = documents.size();
-
-    Tensor<size_t> sentences_number(documents_number);
-
-    Tensor<Tensor<string>> documents_sentences(documents_number);
-
-    string empty_string;
-
-    for(size_t i = 0; i < documents_number; i++)
-    {
-        documents_sentences[i] = split_string(documents[i], '.');
-
-        documents_sentences[i] = documents_sentences[i].trimmed();
-
-        documents_sentences[i] = documents_sentences[i].filter_not_equal_to("");
-
-        sentences_number[i] = documents_sentences[i].size();
-
-        if(documents_sentences[i].contains(empty_string))
-        {
-            cout << "Empty string" << endl;
-        }
-    }
-
-    return sentences_number;
-}
-
-
-/// Returns a Tensor with the percentage of presence in the documents with respect to all.
-/// @param words_name Tensor of words from which you want to know the percentage of presence.
-
-Tensor<double> TextAnalytics::get_words_presence_percentage(const Tensor<Tensor<string>>& tokens, const Tensor<string>& words_name) const
-{
-    Tensor<double> word_presence_percentage(words_name.size());
-
-    for(size_t i = 0; i < words_name.size(); i++)
-    {
-        size_t sum = 0;
-
-        for(size_t j = 0; j < tokens.size(); j++)
-        {
-            if(tokens[j].contains(words_name[i]))
-            {
-                sum = sum + 1;
-            }
-        }
-
-        word_presence_percentage[i] = static_cast<double>(sum)*(static_cast<double>(100.0/tokens.size()));
-    }
-
-
-    return word_presence_percentage;
-}
-
-
-/// This function calculates the frequency of sets of consecutive words in all documents.
-/// @param minimum_frequency Minimum frequency that a word must have to obtain its combinations.
-/// @param combinations_length Words number of the combinations from 2.
-
-Matrix<string> TextAnalytics::calculate_combinated_words_frequency(const Tensor<Tensor<string>>& tokens,
-                                                                   const size_t& minimum_frequency,
-                                                                   const size_t& combinations_length) const
-{
-    const TextAnalytics text_analytics;
-
-    const Tensor<string> words = text_analytics.join(tokens);
-
-    const TextAnalytics::WordBag top_word_bag = text_analytics.calculate_word_bag_minimum_frequency(tokens, minimum_frequency);
-    const Tensor<string> words_name = top_word_bag.words;
-
-    if(words_name.size() == 0)
-    {
-        cout << "There are no words with such frequency of appearance" << endl;
-        exit(0);
-    }
-
-    if(combinations_length < 2)
-    {
-        cout << "Length of combinations not valid, must be greater than 1" << endl;
-        exit(0);
-    }
-
-    size_t combinated_words_size = 0;
-
-    for(size_t i = 0; i < words_name.size(); i++)
-    {
-        for(size_t j = 0; j < words.size()-1; j++)
-        {
-            if(words_name[i] == words[j])
-            {
-                combinated_words_size++;
-            }
-        }
-    }
-
-    Tensor<string> combinated_words(combinated_words_size);
-
-    size_t index = 0;
-
-    for(size_t i = 0; i < words_name.size(); i++)
-    {
-        for(size_t j = 0; j < words.size()-1; j++)
-        {
-            if(words_name[i] == words[j])
-            {
-                string word = words[j];
-
-                for(size_t k = 1; k < combinations_length; k++)
-                {
-                    word += " " + words[j+k];
-                }
-
-                combinated_words[index] = word;
-
-                index++;
-            }
-        }
-    }
-
-    const Tensor<string> combinated_words_frequency = combinated_words.count_unique().to_string_Tensor();
-
-    Matrix<string> combinated_words_frequency_matrix(combinated_words_frequency.size(),2);
-
-    combinated_words_frequency_matrix.set_column(0,combinated_words.get_unique_elements(),"Combinated words");
-    combinated_words_frequency_matrix.set_column(1,combinated_words_frequency,"Frequency");
-
-    combinated_words_frequency_matrix = combinated_words_frequency_matrix.sort_descending_strings(1);
-
-    return(combinated_words_frequency_matrix);
-}
-
-
-/// Returns the correlations of words that appear a minimum percentage of times
-/// with the targets in descending order.
-/// @param minimum_percentage Minimum percentage of frequency that the word must have.
-
-Matrix<string> TextAnalytics::top_words_correlations(const Tensor<Tensor<string>>& tokens,
-                                                     const double& minimum_percentage,
-                                                     const Tensor<size_t>& targets) const
-{
-    const TextAnalytics::WordBag top_word_bag = calculate_word_bag_minimum_percentage(tokens, minimum_percentage);
-    const Tensor<string> words_name = top_word_bag.words;
-
-    if(words_name.size() == 0)
-    {
-        cout << "There are no words with such high percentage of appearance" << endl;
-    }
-
-    Tensor<string> new_documents(tokens.size());
-
-    for(size_t i = 0; i < tokens.size(); i++)
-    {
-      new_documents[i] = tokens[i].Tensor_to_string(';');
-    }
-
-    const Matrix<double> top_words_binary_matrix;// = new_documents.get_unique_binary_matrix(';', words_name).to_double_matrix();
-
-    Tensor<double> correlations(top_words_binary_matrix.get_columns_number());
-
-    for(size_t i = 0; i < top_words_binary_matrix.get_columns_number(); i++)
-    {
-        correlations[i] = linear_correlation(top_words_binary_matrix.get_column(i), targets.to_double_Tensor());
-    }
-
-    Matrix<string> top_words_correlations(correlations.size(),2);
-
-    top_words_correlations.set_column(0,top_words_binary_matrix.get_header(),"Words");
-
-    top_words_correlations.set_column(1,correlations.to_string_Tensor(),"Correlations");
-
-    top_words_correlations = top_words_correlations.sort_descending_strings(1);
-
-    return(top_words_correlations);
-}
-
-
-/// Create a binary matrix of the documents with the targets.
-/// @todo
-
-Matrix<double> TextAnalytics::calculate_data_set(const Tensor<string>& documents,
-                                                 const Tensor<string>&,
-                                                 const TextAnalytics::WordBag& word_bag) const
-{
-    const Tensor<Tensor<string>> document_words = preprocess(documents);
-
-    const size_t documents_number = documents.size();
-
-    const size_t word_bag_size = word_bag.size();
-
-    const Tensor<string> word_bag_words = word_bag.words;
-
-    const Tensor<size_t> words_number = get_words_number(document_words);
-
-    Matrix<double> data_set(documents_number, word_bag_size, 0.0);
-
-    data_set.set_header(word_bag_words);
-
-    for(size_t i = 0; i < documents_number; i++)
-    {
-        for(size_t j = 0; j < words_number[i]; j++)
-        {
-            for(size_t k = 0; k < word_bag_size; k++)
-            {
-                if(document_words[i][j] == word_bag_words[k])
-                {
-                    data_set(i,k) += 1.0;
-
-                    break;
-                }
-            }
-        }
-    }
-
-    return data_set.append_column(words_number.to_double_Tensor(), "words_number");
-    //.assemble_columns(targets.to_bool_matrix().to_double_matrix());
-}
-
-
-Tensor<double> TextAnalytics::get_binary_Tensor(const Tensor<string>& elements_to_binarize, const Tensor<string>& unique_items) const
-{
-    const size_t unique_items_number = unique_items.size();
-
-    Tensor<double> binary_Tensor(unique_items_number);
-
-    for(size_t i = 0; i < unique_items_number; i++)
-    {
-        if(elements_to_binarize.contains(unique_items[i]))
-        {
-            binary_Tensor[i] = 1.0;
-        }
-        else
-        {
-            binary_Tensor[i] = 0.0;
-        }
-    }
-
-    return binary_Tensor;
-}
-
-
-Matrix<double> TextAnalytics::get_binary_matrix(const Tensor<string>& Tensor_to_binarize, const char& separator) const
-{
-    const size_t this_size = Tensor_to_binarize.size();
-
-    const Tensor<string> unique_mixes = Tensor_to_binarize.get_unique_elements();
-
-    Tensor<Tensor<string>> items(unique_mixes.size());
-
-    Tensor<string> unique_items;
-
-    for(size_t i = 0; i < unique_mixes.size(); i++)
-    {
-        items[i] = unique_mixes.split_element(i, separator);
-
-        unique_items = unique_items.assemble(items[i]).get_unique_elements();
-    }
-
-    const size_t unique_items_number = unique_items.size();
-
-    Matrix<double> binary_matrix(this_size, unique_items_number, 0.0);
-
-    binary_matrix.set_header(unique_items);
-
-    Tensor<string> elements;
-
-    Tensor<double> binary_items(unique_items_number);
-
-    for(size_t i = 0; i < this_size; i++)
-    {
-        elements = Tensor_to_binarize.split_element(i, separator);
-
-        binary_items = get_binary_Tensor(elements,unique_items);
-
-        binary_matrix.set_row(i, binary_items);
-    }
-
-    return(binary_matrix);
-}
-
-
-/// Returns a binary matrix indicating the elements of the columns.
-
-Matrix<double> TextAnalytics::get_unique_binary_matrix(const Tensor<string>& Tensor_to_binarize, const char& separator, const Tensor<string>& unique_items) const
-{
-    const size_t this_size = Tensor_to_binarize.size();
-
-    const size_t unique_items_number = unique_items.size();
-
-    Matrix<double> binary_matrix(this_size, unique_items_number,0.0);
-
-    binary_matrix.set_header(unique_items.to_string_Tensor());
-
-    Tensor<string> elements;
-
-    Tensor<double> binary_items(unique_items_number);
-
-    for(size_t i = 0; i < this_size; i++)
-    {
-        elements = Tensor_to_binarize.split_element(i, separator);
-
-        binary_items = get_binary_Tensor(elements,unique_items);
-
-        binary_matrix.set_row(i, binary_items);
-    }
-
-    return(binary_matrix);
-}
-*/
-}
-
-// OpenNN: Open Neural Networks Library.
-// Copyright(C) 2005-2019 Artificial Intelligence Techniques, SL.
-//
-// This library is free software; you can redistribute it and/or
-// modify it under the terms of the GNU Lesser General Public
-// License as published by the Free Software Foundation; either
-// version 2.1 of the License, or any later version.
-//
-// This library is distributed in the hope that it will be useful,
-// but WITHOUT ANY WARRANTY; without even the implied warranty of
-// MERCHANTABILITY or FITNESS FOR A PARTICULAR PURPOSE.  See the GNU
-// Lesser General Public License for more details.
-
-// You should have received a copy of the GNU Lesser General Public
-// License along with this library; if not, write to the Free Software
-// Foundation, Inc., 51 Franklin St, Fifth Floor, Boston, MA  02110-1301  USA
-=======
-
-
 //   OpenNN: Open Neural Networks Library
 //   www.opennn.net
 
@@ -4617,5 +2283,4 @@
 
 // You should have received a copy of the GNU Lesser General Public
 // License along with this library; if not, write to the Free Software
-// Foundation, Inc., 51 Franklin St, Fifth Floor, Boston, MA  02110-1301  USA
->>>>>>> eb57cdf9
+// Foundation, Inc., 51 Franklin St, Fifth Floor, Boston, MA  02110-1301  USA