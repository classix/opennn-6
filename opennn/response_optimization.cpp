//   OpenNN: Open Neural Networks Library
//   www.opennn.net
//
//   R E S P O N S E   O P T I M I Z A T I O N   C L A S S
//
//   Artificial Intelligence Techniques SL
//   artelnics@artelnics.com

#include "response_optimization.h"

namespace opennn
{

/// Default constructor.
/// It creates a scaling layer object with no scaling neurons.

ResponseOptimization::ResponseOptimization()
{
}


ResponseOptimization::ResponseOptimization(NeuralNetwork* new_neural_network_pointer)
    : neural_network_pointer(new_neural_network_pointer)
{
    const Index inputs_number = neural_network_pointer->get_inputs_number();
    const Index outputs_number = neural_network_pointer->get_outputs_number();

    inputs_conditions.resize(inputs_number);
    inputs_conditions.setConstant(Condition::Between);

    outputs_conditions.resize(outputs_number);
    outputs_conditions.setConstant(Condition::Minimum);

    inputs_minimums = neural_network_pointer->get_scaling_layer_pointer()->get_minimums();
    inputs_maximums = neural_network_pointer->get_scaling_layer_pointer()->get_maximums();

    outputs_minimums = neural_network_pointer->get_bounding_layer_pointer()->get_lower_bounds();
    outputs_maximums = neural_network_pointer->get_bounding_layer_pointer()->get_upper_bounds();
}


void ResponseOptimization::set_evaluations_number(const Index& new_evaluations_number)
{
    evaluations_number = new_evaluations_number;
}


Tensor<ResponseOptimization::Condition, 1> ResponseOptimization::get_inputs_conditions() const
{
    return inputs_conditions;
}


Tensor<ResponseOptimization::Condition, 1> ResponseOptimization::get_outputs_conditions() const
{
    return outputs_conditions;
}


Index ResponseOptimization::get_evaluations_number() const
{
    return evaluations_number;
}

Tensor<type, 1> ResponseOptimization::get_inputs_minimums() const
{
    return inputs_minimums;
}


Tensor<type, 1> ResponseOptimization::get_inputs_maximums() const
{
    return inputs_maximums;
}


Tensor<type, 1> ResponseOptimization::get_outputs_minimums() const
{
    return outputs_minimums;
}


Tensor<type, 1> ResponseOptimization::get_outputs_maximums() const
{
    return outputs_maximums;
}

void ResponseOptimization::set_input_condition(const string& name,
                                               const ResponseOptimization::Condition& condition,
                                               const Tensor<type, 1>& values)
{
    const Index index = neural_network_pointer->get_input_index(name);

    set_input_condition(index, condition, values);
}


void ResponseOptimization::set_output_condition(const string& name, const ResponseOptimization::Condition& condition, const Tensor<type, 1>& values)
{
    const Index index = neural_network_pointer->get_output_index(name);

    set_output_condition(index, condition, values);
}


void ResponseOptimization::set_input_condition(const Index& index, const ResponseOptimization::Condition& condition, const Tensor<type, 1>& values)
{
    inputs_conditions[index] = condition;

    ostringstream buffer;

    switch(condition)
    {
    case Condition::Minimum:

        if(values.size() != 0)
        {
            buffer << "OpenNN Exception: ResponseOptimization class.\n"
                   << "void set_input_condition() method.\n"
                   << "For Minimum condition, size of values must be 0.\n";

            throw invalid_argument(buffer.str());
        }

        return;

    case Condition::Maximum:

        if(values.size() != 0)
        {
            buffer << "OpenNN Exception: ResponseOptimization class.\n"
                   << "void set_input_condition() method.\n"
                   << "For Maximum condition, size of values must be 0.\n";

            throw invalid_argument(buffer.str());
        }

        return;

    case Condition::EqualTo:

        if(values.size() != 1)
        {
            buffer << "OpenNN Exception: ResponseOptimization class.\n"
                   << "void set_input_condition() method.\n"
                   << "For LessEqualTo condition, size of values must be 1.\n";

            throw invalid_argument(buffer.str());
        }

        inputs_minimums[index] = values[0];
        inputs_maximums[index] = values[0];

        return;

    case Condition::LessEqualTo:

        if(values.size() != 1)
        {
            buffer << "OpenNN Exception: ResponseOptimization class.\n"
                   << "void set_input_condition() method.\n"
                   << "For LessEqualTo condition, size of values must be 1.\n";

            throw invalid_argument(buffer.str());
        }

        inputs_maximums[index] = values[0];

        return;

    case Condition::GreaterEqualTo:

        if(values.size() != 1)
        {
            buffer << "OpenNN Exception: ResponseOptimization class.\n"
                   << "void set_input_condition() method.\n"
                   << "For LessEqualTo condition, size of values must be 1.\n";

            throw invalid_argument(buffer.str());
        }

        inputs_minimums[index] = values[0];

        return;

    case Condition::Between:

        if(values.size() != 2)
        {
            buffer << "OpenNN Exception: ResponseOptimization class.\n"
                   << "void set_input_condition() method.\n"
                   << "For Between condition, size of values must be 2.\n";

            throw invalid_argument(buffer.str());
        }

        inputs_minimums[index] = values[0];
        inputs_maximums[index] = values[1];

        return;

    default:
        return;
    }
}


void ResponseOptimization::set_output_condition(const Index& index, const ResponseOptimization::Condition& condition, const Tensor<type, 1>& values)
{
    outputs_conditions[index] = condition;

    ostringstream buffer;

    switch(condition)
    {
    case Condition::Minimum:

        if(values.size() != 0)
        {
            buffer << "OpenNN Exception: ResponseOptimization class.\n"
                   << "void set_output_condition() method.\n"
                   << "For Minimum condition, size of values must be 0.\n";

            throw invalid_argument(buffer.str());
        }

        return;

    case Condition::Maximum:

        if(values.size() != 0)
        {
            buffer << "OpenNN Exception: ResponseOptimization class.\n"
                   << "void set_output_condition() method.\n"
                   << "For Maximum condition, size of values must be 0.\n";

            throw invalid_argument(buffer.str());
        }

        return;

    case Condition::EqualTo:

        buffer << "OpenNN Exception: ResponseOptimization class.\n"
                   << "void set_output_condition() method.\n"
                   << "EqualTo condition is only available for inputs.\n";

        throw invalid_argument(buffer.str());

    case Condition::LessEqualTo:

        if(values.size() != 1)
        {
            buffer << "OpenNN Exception: ResponseOptimization class.\n"
                   << "void set_output_condition() method.\n"
                   << "For LessEqualTo condition, size of values must be 1.\n";

            throw invalid_argument(buffer.str());
        }

        outputs_maximums[index] = values[0];

        return;

    case Condition::GreaterEqualTo:

        if(values.size() != 1)
        {
            buffer << "OpenNN Exception: ResponseOptimization class.\n"
                   << "void set_output_condition() method.\n"
                   << "For GreaterEqualTo condition, size of values must be 1.\n";

            throw invalid_argument(buffer.str());
        }

        outputs_minimums[index] = values[0];

        return;

    case Condition::Between:

        if(values.size() != 2)
        {
            buffer << "OpenNN Exception: ResponseOptimization class.\n"
                   << "void set_output_condition() method.\n"
                   << "For Between condition, size of values must be 2.\n";

            throw invalid_argument(buffer.str());
        }

        outputs_minimums[index] = values[0];
        outputs_maximums[index] = values[1];

        return;

    default:
        return;
    }
}


void ResponseOptimization::set_inputs_outputs_conditions(const Tensor<string, 1>& names,
                                                         const Tensor<string, 1>& conditions_string,
                                                         const Tensor<type, 1>& values)
{
    const Tensor<Condition, 1> conditions = get_conditions(conditions_string);

    const Tensor<Tensor<type, 1>, 1> values_conditions = get_values_conditions(conditions, values);

    const Index variables_number = conditions_string.size();

    const Tensor<string, 1> inputs_names = neural_network_pointer->get_inputs_names();

    Index index;

    for(Index i = 0; i < variables_number; i ++)
    {
        if(contains(inputs_names,names[i]))
        {
            index = neural_network_pointer->get_input_index(names[i]);

            set_input_condition(index, conditions[i], values_conditions[i]);
        }
        else
        {
            index = neural_network_pointer->get_output_index(names[i]);

            set_output_condition(index, conditions[i], values_conditions[i]);
        }
    }
}


Tensor<ResponseOptimization::Condition, 1> ResponseOptimization::get_conditions(const Tensor<string, 1>& conditions_string) const
{
    const Index conditions_size = conditions_string.size();

    Tensor<Condition, 1> conditions(conditions_size);

    for(Index i = 0; i < conditions_size; i++)
    {
        if(conditions_string[i] == "Minimize" || conditions_string[i] == "Minimum")
        {
            conditions[i] = Condition::Minimum;
        }
        else if(conditions_string[i] == "Maximize" || conditions_string[i] == "Maximum")
        {
            conditions[i] = Condition::Maximum;
        }
        else if(conditions_string[i] == "="|| conditions_string[i] == "EqualTo")
        {
            conditions[i] = Condition::EqualTo;
        }
        else if(conditions_string[i] == "Between")
        {
            conditions[i] = Condition::Between;
        }
        else if(conditions_string[i] == ">="
                || conditions_string[i] == ">"
                || conditions_string[i] == "GreaterEqualTo"
                || conditions_string[i] == "GreaterThan")
        {
            conditions[i] = Condition::GreaterEqualTo;
        }
        else if(conditions_string[i] == "<="
                || conditions_string[i] == "<"
                || conditions_string[i] == "LessEqualTo"
                || conditions_string[i] == "LessThan")
        {
            conditions[i] = Condition::LessEqualTo;
        }
    }

    return conditions;
}


Tensor<Tensor<type, 1>, 1> ResponseOptimization::get_values_conditions(const Tensor<ResponseOptimization::Condition, 1>& conditions, const Tensor<type, 1>& values) const
{
    const Index conditions_size = conditions.size();

    Tensor<Tensor<type, 1>, 1> values_conditions(conditions_size);

    Index index = 0;

    ostringstream buffer;

    for(Index i = 0; i < conditions_size; i++)
    {
        Tensor<type, 1> current_values;

        const Condition current_condition = conditions[i];

        switch(current_condition)
        {
        case Condition::Minimum:

            values_conditions[i].resize(0);

            index++;
            break;

        case Condition::Maximum:

            values_conditions[i].resize(0);

            index++;
            break;

        case Condition::EqualTo:

            current_values.resize(1);
            current_values[0] = values[index];
            index++;

            values_conditions[i] = current_values;

            break;

        case Condition::LessEqualTo:

            current_values.resize(1);
            current_values[0] = values[index];
            index++;

            values_conditions[i] = current_values;

            break;

        case Condition::GreaterEqualTo:

            current_values.resize(1);
            current_values[0] = values[index];

            index++;

            values_conditions[i] = current_values;

            break;

        case Condition::Between:

            current_values.resize(2);
            current_values[0] = values[index];
            index++;
            current_values[1] = values[index];
            index++;

            values_conditions[i] = current_values;

            break;
        }
    }

    return values_conditions;
}


Tensor<type, 2> ResponseOptimization::calculate_inputs() const
{
    const Index inputs_number = neural_network_pointer->get_inputs_number();

    Tensor<type, 2> inputs(evaluations_number, inputs_number);

    for(Index i = 0; i < evaluations_number; i++)
    {
        for(Index j = 0; j < inputs_number; j++)
        {
            inputs(i,j) = calculate_random_uniform(inputs_minimums[j], inputs_maximums[j]);
        }
    }

    return inputs;
}


Tensor<type, 2> ResponseOptimization::calculate_envelope(const Tensor<type, 2>& inputs, const Tensor<type, 2>& outputs) const
{
    const Index inputs_number = neural_network_pointer->get_inputs_number();
    const Index outputs_number = neural_network_pointer->get_outputs_number();

    Tensor<type, 2> envelope = assemble_matrix_matrix(inputs,outputs);

    for(Index i = 0; i < outputs_number; i++)
    {
<<<<<<< HEAD
        envelope = filter_column_minimum_maximum(envelope, inputs_number + i, outputs_minimums(i), outputs_maximums(i));
=======
        if(envelope.size() != 0)
        {
            envelope = filter_column_minimum_maximum(envelope, inputs_number + i, outputs_minimums(i), outputs_maximums(i));
        }
        else
        {
            return Tensor<type,2>();
        }
>>>>>>> 74b508f2
    }

    return envelope;

}


ResponseOptimizationResults* ResponseOptimization::perform_optimization() const
{
    ResponseOptimizationResults* results = new ResponseOptimizationResults(neural_network_pointer);

    const Tensor<type, 2> inputs = calculate_inputs();

    const Tensor<type, 2> outputs = neural_network_pointer->calculate_outputs(inputs);

    const Tensor<type, 2> envelope = calculate_envelope(inputs, outputs);

    const Index samples_number = envelope.dimension(0);

    const Index inputs_number = neural_network_pointer->get_inputs_number();
    const Index outputs_number = neural_network_pointer->get_outputs_number();

    Tensor<type, 1> objective(samples_number);
    objective.setZero();

    for(Index i = 0; i < samples_number; i++)
    {
        for(Index j = 0; j < inputs_number; j++)
        {
            if(inputs_conditions[j] == Condition::Minimum)
            {
                objective[i] += envelope(i,j);
            }
            else if(inputs_conditions[j] == Condition::Maximum)
            {
                objective[i] += -envelope(i,j);
            }
        }

        for(Index j = 0; j < outputs_number; j++)
        {
            if(outputs_conditions[j] == Condition::Minimum)
            {
                objective[i] += envelope(i, inputs_number+j);
            }
            else if(outputs_conditions[j] == Condition::Maximum)
            {
                objective[i] += -envelope(i, inputs_number+j);
            }
        }
    }

    const Index optimal_index = minimal_index(objective);

    if(envelope.size() != 0 )
    {
        results->optimal_variables = envelope.chip(optimal_index, 0);
    }
    else
    {
        results->optimal_variables = Tensor<type,1>();
    }

    return results;
}


type ResponseOptimization::calculate_random_uniform(const type& minimum, const type& maximum) const
{
    const type random = static_cast<type>(rand()/(RAND_MAX+1.0));

    const type random_uniform = minimum + (maximum - minimum) * random;

    return random_uniform;
}

}

// OpenNN: Open Neural Networks Library.
// Copyright(C) 2005-2021 Artificial Intelligence Techniques, SL.
//
// This library is free software; you can redistribute it and/or
// modify it under the terms of the GNU Lesser General Public
// License as published by the Free Software Foundation; either
// version 2.1 of the License, or any later version.
//
// This library is distributed in the hope that it will be useful,
// but WITHOUT ANY WARRANTY; without even the implied warranty of
// MERCHANTABILITY or FITNESS FOR A PARTICULAR PURPOSE.  See the GNU
// Lesser General Public License for more details.

// You should have received a copy of the GNU Lesser General Public
// License along with this library; if not, write to the Free Software
// Foundation, Inc., 51 Franklin St, Fifth Floor, Boston, MA  02110-1301  USA<|MERGE_RESOLUTION|>--- conflicted
+++ resolved
@@ -483,9 +483,6 @@
 
     for(Index i = 0; i < outputs_number; i++)
     {
-<<<<<<< HEAD
-        envelope = filter_column_minimum_maximum(envelope, inputs_number + i, outputs_minimums(i), outputs_maximums(i));
-=======
         if(envelope.size() != 0)
         {
             envelope = filter_column_minimum_maximum(envelope, inputs_number + i, outputs_minimums(i), outputs_maximums(i));
@@ -494,7 +491,6 @@
         {
             return Tensor<type,2>();
         }
->>>>>>> 74b508f2
     }
 
     return envelope;
