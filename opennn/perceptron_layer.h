--- conflicted
+++ resolved
@@ -160,11 +160,8 @@
 
    // Perceptron layer outputs
 
-<<<<<<< HEAD
-   generic_tensor calculate_outputs(generic_tensor&);
-=======
+
    void calculate_outputs(type*, Tensor<Index, 1>&, type*, Tensor<Index, 1>&) final;
->>>>>>> deb5499b
 
    Tensor<type, 2> calculate_outputs(const Tensor<type, 2>&) final;
 
