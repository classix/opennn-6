--- conflicted
+++ resolved
@@ -416,12 +416,8 @@
         back_propagation.loss += regularization_weight * regularization;
 
         calculate_regularization_gradient(back_propagation.parameters, back_propagation.regularization_gradient);
-<<<<<<< HEAD
+
         back_propagation.gradient.device(*thread_pool_device) += regularization_weight * back_propagation.regularization_gradient;
-=======
-
-        back_propagation.gradient.device(*thread_pool_device) += back_propagation.regularization_gradient;
->>>>>>> a79abd31
     }
 
 
