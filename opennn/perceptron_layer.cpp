--- conflicted
+++ resolved
@@ -506,31 +506,17 @@
     check_dimensions(synaptic_weights, get_inputs_number(), get_neurons_number(), LOG);
 #endif
 
-<<<<<<< HEAD
-    const Index batch_samples_number = inputs_dimension(0);
+    const Index batch_samples_number = inputs.dimension(0);
     const Index neurons_number = get_neurons_number();
 
     TensorMap<Tensor<type, 2>> combinations(combinations_data, batch_samples_number, neurons_number);
 
-    TensorMap<Tensor<type,2>>inputs(inputs_data,inputs_dimension(0),inputs_dimension(1));
+//    TensorMap<Tensor<type,2>>inputs(inputs_data,inputs_dimension(0),inputs_dimension(1));
 
     for (Index i = 0; i < neurons_number; i++)
-=======
-    const Index batch_samples_number = inputs.dimension(0);
-
-    const Index neurons_number = get_neurons_number();
-
-    for(Index i = 0; i < neurons_number; i++)
->>>>>>> 053c0299
     {
         fill_n(combinations_data + i*batch_samples_number, batch_samples_number, biases(i));
     }
-
-<<<<<<< HEAD
-
-#ifdef OPENNN_MKL
-=======
-    TensorMap<Tensor<type, 2>> combinations(combinations_data, batch_samples_number, neurons_number);
 
     combinations.device(*thread_pool_device) += inputs.contract(synaptic_weights, A_B);
 }
@@ -538,11 +524,8 @@
 
 /* @todo
 MKL implementation
->>>>>>> 053c0299
 
 #ifdef OPENNN_MKL
-
-    TensorMap<Tensor<type, 2>>inputs(inputs_data, inputs_dimension(0), inputs_dimension(1));
 
    if (typeid(type) == typeid(float))
     {
@@ -578,15 +561,6 @@
             (double*)combinations_data,
             inputs.dimension(0));
     }
-<<<<<<< HEAD
-    
-#else
-
-combinations.device(*thread_pool_device) += inputs.contract(synaptic_weights, A_B);
-
-#endif
-=======
->>>>>>> 053c0299
 
 #else
 
@@ -725,7 +699,6 @@
 //    }
 
 
-<<<<<<< HEAD
 //  //  const TensorMap<Tensor<type, 2>> inputs(inputs_data, inputs_dimensions(0), inputs_dimensions(1));
 
 //    calculate_combinations(inputs_data, biases, synaptic_weights, outputs_data,inputs_dimensions);
@@ -733,14 +706,6 @@
 
 //    calculate_activations(outputs_data, outputs_dimensions, outputs_data, outputs_dimensions);
 //}
-=======
-    const TensorMap<Tensor<type, 2>> inputs(inputs_data, inputs_dimensions(0), inputs_dimensions(1));
-
-    calculate_combinations(inputs, biases, synaptic_weights, outputs_data);
-    calculate_activations(outputs_data, outputs_dimensions, outputs_data, outputs_dimensions);
-}
->>>>>>> 053c0299
-
 
 void PerceptronLayer::forward_propagate(type* inputs_data,
                                         const Tensor<Index,1>& inputs_dimensions,
@@ -762,15 +727,13 @@
     PerceptronLayerForwardPropagation* perceptron_layer_forward_propagation
             = static_cast<PerceptronLayerForwardPropagation*>(forward_propagation);
 
-<<<<<<< HEAD
-    //const TensorMap<Tensor<type, 2>> inputs(inputs_data, inputs_dimensions(0), inputs_dimensions(1));
+    const TensorMap<Tensor<type, 2>> inputs(inputs_data, inputs_dimensions(0), inputs_dimensions(1));
     type* combinations_data = perceptron_layer_forward_propagation->get_combinations_data();
 
-    calculate_combinations(inputs_data,
+    calculate_combinations(inputs,
                            biases,
                            synaptic_weights,
-                           combinations_data,
-                           inputs_dimensions);
+                           combinations_data);
 
     const Tensor<Index, 1> combinations_dimensions = get_dimensions(perceptron_layer_forward_propagation->combinations);
     const Tensor<Index, 1> activations_dimensions = get_dimensions(perceptron_layer_forward_propagation->activations_derivatives);
@@ -791,30 +754,6 @@
                               perceptron_layer_forward_propagation->outputs_data,
                               activations_dimensions);
     }
-    /*
-    calculate_combinations(inputs_data,
-=======
-
-    const TensorMap<Tensor<type, 2>> inputs(inputs_data, inputs_dimensions(0), inputs_dimensions(1));
-
-    type* combinations_data = perceptron_layer_forward_propagation->get_combinations_data();
-
-    calculate_combinations(inputs,
->>>>>>> 053c0299
-                           biases,
-                           synaptic_weights,
-                           combinations_data);
-
-    const Tensor<Index, 1> combinations_dimensions = get_dimensions(perceptron_layer_forward_propagation->combinations);
-    const Tensor<Index, 1> derivatives_dimensions = get_dimensions(perceptron_layer_forward_propagation->activations_derivatives);
-
-    calculate_activations_derivatives(perceptron_layer_forward_propagation->combinations.data(),
-                                      combinations_dimensions,
-                                      perceptron_layer_forward_propagation->outputs_data,
-                                      perceptron_layer_forward_propagation->outputs_dimensions,
-                                      perceptron_layer_forward_propagation->activations_derivatives.data(),
-                                      derivatives_dimensions);
-    */
 }
 
 
@@ -924,6 +863,19 @@
     TensorMap<Tensor<type, 2>> deltas(back_propagation->deltas_data, back_propagation->deltas_dimensions(0), back_propagation->deltas_dimensions(1));
 
     deltas.device(*thread_pool_device) = (next_deltas*next_forward_propagation->activations_derivatives).contract(next_synaptic_weights, A_BT);
+
+    Tensor<type, 2> output_deltas(deltas);
+
+    if(has_NAN(output_deltas))
+    {
+        ostringstream buffer;
+
+        buffer << "OpenNN Exception: perceptron layer class.\n"
+               << "void calculate_hidden_delta_perceptron(const DataSetBatch&, NeuralNetworkForwardPropagation&,LossIndexBackPropagation&) method.\n"
+               << "NAN values found in deltas.";
+
+        throw invalid_argument(buffer.str());
+    }
 
 //#ifdef OPENNN_MKL
 
@@ -964,26 +916,7 @@
     
 //#else
 
-
-<<<<<<< HEAD
-    Tensor<type, 2> output_deltas(deltas);
-
-    if(has_NAN(output_deltas))
-    {
-        ostringstream buffer;
-
-        buffer << "OpenNN Exception: perceptron layer class.\n"
-               << "void calculate_hidden_delta_perceptron(const DataSetBatch&, NeuralNetworkForwardPropagation&,LossIndexBackPropagation&) method.\n"
-               << "NAN values found in deltas.";
-
-        throw invalid_argument(buffer.str());
-    }
-
-#endif
-=======
 //#endif
->>>>>>> 053c0299
-   
 }
 
 
