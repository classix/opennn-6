//   OpenNN: Open Neural Networks Library
//   www.opennn.net
//
//   N E U R A L   N E T W O R K   C L A S S   H E A D E R
//
//   Artificial Intelligence Techniques SL
//   artelnics@artelnics.com

#ifndef NEURALNETWORK_H
#define NEURALNETWORK_H

// System includes

#include <cmath>
#include <cstdlib>
#include <fstream>
#include <iostream>
#include <string>
#include <sstream>
#include <errno.h>

// OpenNN includes

#include "config.h"
#include "data_set.h"
#include "layer.h"
#include "perceptron_layer.h"
#include "scaling_layer.h"
#include "unscaling_layer.h"
#include "bounding_layer.h"
#include "probabilistic_layer.h"
#include "convolutional_layer.h"
#include "flatten_layer.h"
//#include "resnet50_layer.h"
#include "pooling_layer.h"
#include "long_short_term_memory_layer.h"
#include "recurrent_layer.h"
#include "text_analytics.h"
#include "batch_normalization_layer.h"

namespace opennn
{
    struct NeuralNetworkForwardPropagation;
    struct NeuralNetworkBackPropagation;

/// This class represents the concept of neural network in the OpenNN library.
///
/// This neural network spans a function space for the problem at hand.

class NeuralNetwork
{

public:

   enum class ProjectType{Approximation, Classification, Forecasting, ImageClassification, TextClassification, TextGeneration, AutoAssociation};

   // Constructors

   explicit NeuralNetwork();

   explicit NeuralNetwork(const NeuralNetwork::ProjectType&, const Tensor<Index, 1>&);
   explicit NeuralNetwork(const NeuralNetwork::ProjectType&, const initializer_list<Index>&);

   explicit NeuralNetwork(const Tensor<Index, 1>&, const Index&, const Tensor<Index, 1>&, const Index&);

   explicit NeuralNetwork(const string&);

   explicit NeuralNetwork(const tinyxml2::XMLDocument&);

   explicit NeuralNetwork(const Tensor<Layer*, 1>&);

   // Destructor

   virtual ~NeuralNetwork();

   // APPENDING LAYERS

   void delete_layers();

   void add_layer(Layer*);

   bool check_layer_type(const Layer::Type);

   // Get methods

   bool has_scaling_layer() const;
   bool has_long_short_term_memory_layer() const;
   bool has_recurrent_layer() const;
   bool has_unscaling_layer() const;
   bool has_bounding_layer() const;
   bool has_probabilistic_layer() const;
   bool has_convolutional_layer() const;
   bool has_flatten_layer() const;
   bool is_empty() const;

   const Tensor<string, 1>& get_inputs_names() const;
   string get_input_name(const Index&) const;
   Index get_input_index(const string&) const;

   ProjectType get_project_type() const;
   string get_project_type_string() const;

   const Tensor<string, 1>& get_outputs_names() const;
   string get_output_name(const Index&) const;
   Index get_output_index(const string&) const;

   Tensor<Layer*, 1> get_layers_pointers() const;
   Layer* get_layer_pointer(const Index&) const;
   Tensor<Layer*, 1> get_trainable_layers_pointers() const;
   Tensor<Index, 1> get_trainable_layers_indices() const;

   ScalingLayer* get_scaling_layer_pointer() const;
   UnscalingLayer* get_unscaling_layer_pointer() const;
   BoundingLayer* get_bounding_layer_pointer() const;
   FlattenLayer* get_flatten_layer_pointer() const;
   ConvolutionalLayer* get_convolutional_layer_pointer() const;
   PoolingLayer* get_pooling_layer_pointer() const;
   ProbabilisticLayer* get_probabilistic_layer_pointer() const;
   LongShortTermMemoryLayer* get_long_short_term_memory_layer_pointer() const;
   RecurrentLayer* get_recurrent_layer_pointer() const;

   Layer* get_last_trainable_layer_pointer() const;
   PerceptronLayer* get_first_perceptron_layer_pointer() const;

   Index get_batch_samples_number() const;

   const bool& get_display() const;

   // Set methods

   void set();

   void set(const NeuralNetwork::ProjectType&, const Tensor<Index, 1>&);
   void set(const NeuralNetwork::ProjectType&, const initializer_list<Index>&);
   void set(const Tensor<Index, 1>&, const Index&, const Tensor<Index, 1>&, const Index&);

   void set(const string&);

   void set_layers_pointers(Tensor<Layer*, 1>&);

   void set_project_type(const ProjectType&);
   void set_project_type_string(const string&);
   void set_inputs_names(const Tensor<string, 1>&);
   void set_outputs_names(const Tensor<string, 1>&);

   void set_inputs_number(const Index&);
   void set_inputs_number(const Tensor<bool, 1>&);

   virtual void set_default();

   void set_threads_number(const int&);

   void set_scaling_layer(ScalingLayer&);

   void set_display(const bool&);

   // Layers

   Index get_layers_number() const;
   Tensor<Index, 1> get_layers_neurons_numbers() const;

   Index get_trainable_layers_number() const;
   Index get_first_trainable_layer_index() const;
   Index get_last_trainable_layer_index() const;

   Index get_perceptron_layers_number() const;
   Index get_probabilistic_layers_number() const;
   Index get_flatten_layers_number() const;
   Index get_convolutional_layers_number() const;
   Index get_pooling_layers_number() const;
   Index get_long_short_term_memory_layers_number() const;
   Index get_recurrent_layers_number() const;

   // Architecture

   Index get_inputs_number() const;
   Index get_outputs_number() const;

   Tensor<Index, 1> get_trainable_layers_neurons_numbers() const;
   Tensor<Index, 1> get_trainable_layers_inputs_numbers() const;

   Tensor<Index, 1> get_architecture() const;

   // Parameters

   Index get_parameters_number() const;
   Tensor<type, 1> get_parameters() const;

   Tensor<Index, 1> get_trainable_layers_parameters_numbers() const;

   void set_parameters(Tensor<type, 1>&) const;

   // Parameters initialization methods

   void set_parameters_constant(const type&) const;

   void set_parameters_random() const;

   // Parameters

   type calculate_parameters_norm() const;

   void perturbate_parameters(const type&);

   // Output

   Tensor<type, 2> calculate_outputs(type*, Tensor<Index, 1>&);
   Tensor<type, 2> calculate_outputs(Tensor<type, 2>&);

   Tensor<type, 2> calculate_scaled_outputs(type*, Tensor<Index, 1>&);

   Tensor<type, 2> calculate_directional_inputs(const Index&, const Tensor<type, 1>&, const type&, const type&, const Index& = 101) const;

   // Text generation

   string calculate_text_outputs(TextGenerationAlphabet&, const string&, const Index&, const bool&);

   string generate_word(TextGenerationAlphabet&, const string&, const Index&);

   string generate_phrase(TextGenerationAlphabet&, const string&, const Index&);

   // Serialization methods

   Tensor<string, 2> get_information() const;
   Tensor<string, 2> get_perceptron_layers_information() const;
   Tensor<string, 2> get_probabilistic_layer_information() const;

   virtual void from_XML(const tinyxml2::XMLDocument&);
   void inputs_from_XML(const tinyxml2::XMLDocument&);
   void layers_from_XML(const tinyxml2::XMLDocument&);
   void outputs_from_XML(const tinyxml2::XMLDocument&);

   virtual void write_XML(tinyxml2::XMLPrinter&) const;
   // virtual void read_XML( );

   void print() const;
   void save(const string&) const;
   void save_parameters(const string&) const;

   virtual void load(const string&);
   void load_parameters_binary(const string&);

   Tensor<string, 1> get_layers_names() const;

   // Expression methods

    string write_expression() const;

    string write_expression_python() const;
    string write_expression_c() const;
    string write_expression_api() const;
    string write_expression_javascript() const;

    void save_expression_c(const string&) const;
    void save_expression_python(const string&) const;
    void save_expression_api(const string&) const;
    void save_expression_javascript(const string&) const;

   void save_outputs(Tensor<type, 2>&, const string&);

   void save_autoassociation_outputs(const Tensor<type, 1>&,const Tensor<string, 1>&, const string&) const;

   /// Calculate forward propagation in neural network

   void forward_propagate(const DataSetBatch&, NeuralNetworkForwardPropagation&, bool&) const;

   void forward_propagate_deploy(DataSetBatch&, NeuralNetworkForwardPropagation&) const;

   void forward_propagate(const DataSetBatch&, Tensor<type, 1>&, NeuralNetworkForwardPropagation&) const;

//   void forward_propagate(DataSetBatch&, NeuralNetworkForwardPropagation&) const;


protected:

   string name = "neural_network";

   NeuralNetwork::ProjectType project_type;

   /// Names of inputs

   Tensor<string, 1> inputs_names;

   /// Names of ouputs

   Tensor<string, 1> outputs_names;

   /// Layers

   Tensor<Layer*, 1> layers_pointers;

   /// Display messages to screen.

   bool display = true;

#ifdef OPENNN_CUDA
    #include "../../opennn-cuda/opennn-cuda/neural_network_cuda.h"
#endif

};


struct NeuralNetworkForwardPropagation
{
    /// Default constructor.

    NeuralNetworkForwardPropagation() {}

    NeuralNetworkForwardPropagation(const Index& new_batch_samples_number,NeuralNetwork* new_neural_network_pointer)
    {
        set(new_batch_samples_number, new_neural_network_pointer);
    }

    /// Destructor.

    virtual ~NeuralNetworkForwardPropagation() {}

    void set(const Index& new_batch_samples_number, NeuralNetwork* new_neural_network_pointer)
    {
        batch_samples_number = new_batch_samples_number;

        neural_network_pointer = new_neural_network_pointer;

        const Tensor<Layer*, 1> layers_pointers = neural_network_pointer->get_layers_pointers();

        const Index layers_number = layers_pointers.size();

        layers.resize(layers_number);

        for(Index i = 0; i < layers_number; i++)
        {
            switch (layers_pointers(i)->get_type())
            {
            case Layer::Type::Perceptron:
            {
                layers(i) = new PerceptronLayerForwardPropagation(batch_samples_number, layers_pointers(i));
            }
            break;

            case Layer::Type::Probabilistic:
            {
                layers(i) = new ProbabilisticLayerForwardPropagation(batch_samples_number, layers_pointers(i));
            }
            break;

            case Layer::Type::Recurrent:
            {
                layers(i) = new RecurrentLayerForwardPropagation(batch_samples_number, layers_pointers(i));
            }
            break;

            case Layer::Type::LongShortTermMemory:
            {
                layers(i) = new LongShortTermMemoryLayerForwardPropagation(batch_samples_number, layers_pointers(i));
            }
            break;

            case Layer::Type::Convolutional:
            {
                layers(i) = new ConvolutionalLayerForwardPropagation(batch_samples_number, layers_pointers(i));
            }
            break;

            case Layer::Type::Flatten:
            {
                layers(i) = new FlattenLayerForwardPropagation(batch_samples_number, layers_pointers(i));
            }
            break;

            case Layer::Type::BatchNormalization:
            {
                layers(i) = new BatchNormalizationLayerForwardPropagation(batch_samples_number, layers_pointers(i));;
            }
            break;

            case Layer::Type::Scaling:
            {
                layers(i) = new ScalingLayerForwardPropagation(batch_samples_number, layers_pointers(i));
            }
            break;

            case Layer::Type::Unscaling:
            {
                layers(i) = new UnscalingLayerForwardPropagation(batch_samples_number, layers_pointers(i));
            }
            break;

            case Layer::Type::Bounding:
            {
                layers(i) = new BoundingLayerForwardPropagation(batch_samples_number, layers_pointers(i));
            }
            break;

            default: break;
            }
        }
    }

    void print() const
    {
        const Index layers_number = layers.size();

        cout << "Layers number: " << layers_number << endl;

        for(Index i = 0; i < layers_number; i++)
        {
            cout << "Layer " << i + 1 << " " << layers(i)->layer_pointer->get_name() << endl;

            layers(i)->print();

<<<<<<< HEAD
//            cout << "parameters: " << endl << neural_network_pointer->get_trainable_layers_pointers()(i)->get_parameters() << endl;
=======
            cout << "Parameters: " << endl << neural_network_pointer->get_trainable_layers_pointers()(i)->get_parameters() << endl;
>>>>>>> 053c0299
        }
    }

    Index batch_samples_number = 0;

    NeuralNetwork* neural_network_pointer = nullptr;

    Tensor<LayerForwardPropagation*, 1> layers;
};


struct NeuralNetworkBackPropagation
{
    NeuralNetworkBackPropagation() {}

    NeuralNetworkBackPropagation(NeuralNetwork* new_neural_network_pointer)
    {
        neural_network_pointer = new_neural_network_pointer;
    }

    void set(const Index& new_batch_samples_number, NeuralNetwork* new_neural_network_pointer)
    {
        batch_samples_number = new_batch_samples_number;

        neural_network_pointer = new_neural_network_pointer;

        const Tensor<Layer*, 1> trainable_layers_pointers = neural_network_pointer->get_trainable_layers_pointers();

        const Index trainable_layers_number = trainable_layers_pointers.size();

        layers.resize(trainable_layers_number);

        for(Index i = 0; i < trainable_layers_number; i++)
        {
            switch (trainable_layers_pointers(i)->get_type())
            {
            case Layer::Type::Perceptron:
            {
                layers(i) = new PerceptronLayerBackPropagation(batch_samples_number, trainable_layers_pointers(i));
            }
            break;

            case Layer::Type::Probabilistic:
            {
                layers(i) = new ProbabilisticLayerBackPropagation(batch_samples_number, trainable_layers_pointers(i));
            }
            break;

            case Layer::Type::Recurrent:
            {
                layers(i) = new RecurrentLayerBackPropagation(batch_samples_number, trainable_layers_pointers(i));
            }
            break;

            case Layer::Type::LongShortTermMemory:
            {
                layers(i) = new LongShortTermMemoryLayerBackPropagation(batch_samples_number, trainable_layers_pointers(i));
            }
            break;

            case Layer::Type::Convolutional:
            {
                layers(i) = new ConvolutionalLayerBackPropagation(batch_samples_number, trainable_layers_pointers(i));
            }
            break;

            case Layer::Type::Flatten:
            {
                layers(i) = new FlattenLayerBackPropagation(batch_samples_number, trainable_layers_pointers(i));
            }
            break;

            case Layer::Type::Resnet50:
            {
                //layers(i) = new Resnet50LayerBackPropagation(batch_samples_number, trainable_layers_pointers(i));
            }
            break;

            default: break;
            }
        }
    }

    void print() const
    {
        cout << "Neural network back-propagation" << endl;

        const Index layers_number = layers.size();

        cout << "Layers number: " << layers_number << endl;

        for(Index i = 0; i < layers_number; i++)
        {
            cout << "Layer " << i + 1 << endl;

            layers(i)->print();
        }
    }

    Index batch_samples_number = 0;

    NeuralNetwork* neural_network_pointer = nullptr;

    Tensor<LayerBackPropagation*, 1> layers;
};


struct NeuralNetworkBackPropagationLM
{
    NeuralNetworkBackPropagationLM() {}

    NeuralNetworkBackPropagationLM(NeuralNetwork* new_neural_network_pointer)
    {
        neural_network_pointer = new_neural_network_pointer;
    }

    void set(const Index new_batch_samples_number, NeuralNetwork* new_neural_network_pointer)
    {
        batch_samples_number = new_batch_samples_number;

        neural_network_pointer = new_neural_network_pointer;

        const Tensor<Layer*, 1> trainable_layers_pointers = neural_network_pointer->get_trainable_layers_pointers();

        const Index trainable_layers_number = trainable_layers_pointers.size();

        layers.resize(trainable_layers_number);

        for(Index i = 0; i < trainable_layers_number; i++)
        {
            switch (trainable_layers_pointers(i)->get_type())
            {
            case Layer::Type::Perceptron:

            layers(i) = new PerceptronLayerBackPropagationLM(batch_samples_number, trainable_layers_pointers(i));

            break;

            case Layer::Type::Probabilistic:

            layers(i) = new ProbabilisticLayerBackPropagationLM(batch_samples_number, trainable_layers_pointers(i));

            break;

            default:
            {
                ostringstream buffer;

                buffer << "OpenNN Exception: NeuralNetwork class.\n"
                       << "Levenberg-Marquardt can only be used with Perceptron and Probabilistic layers.\n";

                throw invalid_argument(buffer.str());
            }
            }
        }
    }

    void print()
    {
        const Index layers_number = layers.size();

        cout << "Layers number: " << layers_number << endl;

        for(Index i = 0; i < layers_number; i++)
        {
            cout << "Layer " << i + 1 << endl;

            layers(i)->print();
        }
    }

    Index batch_samples_number = 0;

    NeuralNetwork* neural_network_pointer = nullptr;

    Tensor<LayerBackPropagationLM*, 1> layers;
};

}



#endif

// OpenNN: Open Neural Networks Library.
// Copyright(C) 2005-2021 Artificial Intelligence Techniques, SL.
//
// This library is free software; you can redistribute it and/or
// modify it under the terms of the GNU Lesser General Public
// License as published by the Free Software Foundation; either
// version 2.1 of the License, or any later version.
//
// This library is distributed in the hope that it will be useful,
// but WITHOUT ANY WARRANTY; without even the implied warranty of
// MERCHANTABILITY or FITNESS FOR A PARTICULAR PURPOSE.  See the GNU
// Lesser General Public License for more details.

// You should have received a copy of the GNU Lesser General Public
// License along with this library; if not, write to the Free Software

// Foundation, Inc., 51 Franklin St, Fifth Floor, Boston, MA  02110-1301  USA<|MERGE_RESOLUTION|>--- conflicted
+++ resolved
@@ -408,11 +408,7 @@
 
             layers(i)->print();
 
-<<<<<<< HEAD
-//            cout << "parameters: " << endl << neural_network_pointer->get_trainable_layers_pointers()(i)->get_parameters() << endl;
-=======
             cout << "Parameters: " << endl << neural_network_pointer->get_trainable_layers_pointers()(i)->get_parameters() << endl;
->>>>>>> 053c0299
         }
     }
 
