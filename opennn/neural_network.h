//   OpenNN: Open Neural Networks Library
//   www.opennn.net
//
//   N E U R A L   N E T W O R K   C L A S S   H E A D E R                 
//
//   Artificial Intelligence Techniques SL
//   artelnics@artelnics.com

#ifndef NEURALNETWORK_H
#define NEURALNETWORK_H

// System includes

#include <cmath>
#include <cstdlib>
#include <fstream>
#include <iostream>
#include <string>
#include <sstream>
#include <errno.h>

// OpenNN includes

#include "config.h"
#include "data_set.h"
#include "layer.h"
#include "perceptron_layer.h"
#include "scaling_layer.h"
#include "unscaling_layer.h"
#include "bounding_layer.h"
#include "probabilistic_layer.h"
#include "convolutional_layer.h"
#include "flatten_layer.h"
//#include "resnet50_layer.h"
#include "pooling_layer.h"
#include "long_short_term_memory_layer.h"
#include "recurrent_layer.h"
#include "text_analytics.h"
<<<<<<< HEAD
#include "batch_normalization_layer.h"
=======
>>>>>>> 0f529f5d

namespace opennn
{
    struct NeuralNetworkForwardPropagation;
    struct NeuralNetworkBackPropagation;

/// This class represents the concept of neural network in the OpenNN library.
///
/// This neural network spans a function space for the problem at hand.

class NeuralNetwork
{

public:

<<<<<<< HEAD
   enum class ProjectType{Approximation, Classification, Forecasting, ImageClassification, TextClassification, TextGeneration, AutoAssociation};
=======
   enum class ProjectType{Approximation, Classification, Forecasting, ImageClassification, TextClassification};
>>>>>>> 0f529f5d

   // Constructors

   explicit NeuralNetwork();

   explicit NeuralNetwork(const NeuralNetwork::ProjectType&, const Tensor<Index, 1>&);
   explicit NeuralNetwork(const NeuralNetwork::ProjectType&, const initializer_list<Index>&);

   explicit NeuralNetwork(const Tensor<Index, 1>&, const Index&, const Tensor<Index, 1>&, const Index&);

   explicit NeuralNetwork(const string&);

   explicit NeuralNetwork(const tinyxml2::XMLDocument&);

   explicit NeuralNetwork(const Tensor<Layer*, 1>&);

   // Destructor

   virtual ~NeuralNetwork();

   // APPENDING LAYERS

   void delete_layers();

   void add_layer(Layer*);

   bool check_layer_type(const Layer::Type);

   // Get methods

   bool has_scaling_layer() const;
   bool has_long_short_term_memory_layer() const;
   bool has_recurrent_layer() const;
   bool has_unscaling_layer() const;
   bool has_bounding_layer() const;
   bool has_probabilistic_layer() const;
   bool has_convolutional_layer() const;
   bool has_flatten_layer() const;
   bool is_empty() const;  

   const Tensor<string, 1>& get_inputs_names() const;
   string get_input_name(const Index&) const;
   Index get_input_index(const string&) const;

   ProjectType get_project_type() const;
   string get_project_type_string() const;

   const Tensor<string, 1>& get_outputs_names() const;
   string get_output_name(const Index&) const;
   Index get_output_index(const string&) const;

   Tensor<Layer*, 1> get_layers_pointers() const;
   Layer* get_layer_pointer(const Index&) const;
   Tensor<Layer*, 1> get_trainable_layers_pointers() const;
   Tensor<Index, 1> get_trainable_layers_indices() const;

   ScalingLayer* get_scaling_layer_pointer() const;
   UnscalingLayer* get_unscaling_layer_pointer() const;
   BoundingLayer* get_bounding_layer_pointer() const;
   FlattenLayer* get_flatten_layer_pointer() const;
   ConvolutionalLayer* get_convolutional_layer_pointer() const;
   PoolingLayer* get_pooling_layer_pointer() const;
   ProbabilisticLayer* get_probabilistic_layer_pointer() const;
   LongShortTermMemoryLayer* get_long_short_term_memory_layer_pointer() const;
   RecurrentLayer* get_recurrent_layer_pointer() const;

   Layer* get_last_trainable_layer_pointer() const;
   PerceptronLayer* get_first_perceptron_layer_pointer() const;

   Index get_batch_samples_number() const;

   const bool& get_display() const;

   // Set methods

   void set();

   void set(const NeuralNetwork::ProjectType&, const Tensor<Index, 1>&);
   void set(const NeuralNetwork::ProjectType&, const initializer_list<Index>&);
   void set(const Tensor<Index, 1>&, const Index&, const Tensor<Index, 1>&, const Index&);

   void set(const string&);

   void set_layers_pointers(Tensor<Layer*, 1>&);

   void set_project_type(const ProjectType&);
   void set_project_type_string(const string&);
   void set_inputs_names(const Tensor<string, 1>&);
   void set_outputs_names(const Tensor<string, 1>&);

   void set_inputs_number(const Index&);
   void set_inputs_number(const Tensor<bool, 1>&);

   virtual void set_default();

   void set_threads_number(const int&);

   void set_scaling_layer(ScalingLayer&);

   void set_display(const bool&);

   // Layers 

   Index get_layers_number() const;
   Tensor<Index, 1> get_layers_neurons_numbers() const;

   Index get_trainable_layers_number() const;

   Index get_perceptron_layers_number() const;
   Index get_probabilistic_layers_number() const;
   Index get_flatten_layers_number() const;
   Index get_convolutional_layers_number() const;
   Index get_pooling_layers_number() const;
   Index get_long_short_term_memory_layers_number() const;
   Index get_recurrent_layers_number() const;

   // Architecture

   Index get_inputs_number() const;
   Index get_outputs_number() const;

   Tensor<Index, 1> get_trainable_layers_neurons_numbers() const;
   Tensor<Index, 1> get_trainable_layers_inputs_numbers() const;

   Tensor<Index, 1> get_architecture() const;

   // Parameters

   Index get_parameters_number() const;
   Tensor<type, 1> get_parameters() const;

   Tensor< Tensor< TensorMap< Tensor<type, 1> >*, 1>, 1> get_layers_parameters();

   Tensor<Index, 1> get_trainable_layers_parameters_numbers() const;
   Tensor<Tensor<type, 1>, 1> get_trainable_layers_parameters(const Tensor<type, 1>&) const;

   void set_parameters(Tensor<type, 1>&) const;

   // Parameters initialization methods

   void set_parameters_constant(const type&) const;

   void set_parameters_random() const;

   // Parameters

   type calculate_parameters_norm() const;

   void perturbate_parameters(const type&);

   // Output 

   Tensor<type, 2> calculate_outputs(type*, const Tensor<Index, 1>&);

   Tensor<type, 2> calculate_scaled_outputs(type*, Tensor<Index, 1>&);

   void calculate_outputs(type*, Tensor<Index, 1>&, type*, Tensor<Index, 1>&){};

   Tensor<type, 2> calculate_directional_inputs(const Index&, const Tensor<type, 1>&, const type&, const type&, const Index& = 101) const;

   // Text generation

   string calculate_text_outputs(TextGenerationAlphabet&, const string&, const Index&, const bool&);

   string generate_word(TextGenerationAlphabet&, const string&, const Index&);

   string generate_phrase(TextGenerationAlphabet&, const string&, const Index&);

   // Serialization methods

   Tensor<string, 2> get_information() const;
   Tensor<string, 2> get_perceptron_layers_information() const;
   Tensor<string, 2> get_probabilistic_layer_information() const;

   virtual void from_XML(const tinyxml2::XMLDocument&);
   void inputs_from_XML(const tinyxml2::XMLDocument&);
   void layers_from_XML(const tinyxml2::XMLDocument&);
   void outputs_from_XML(const tinyxml2::XMLDocument&);

   virtual void write_XML(tinyxml2::XMLPrinter&) const;
   // virtual void read_XML( );

   void print() const;
   void save(const string&) const;
   void save_parameters(const string&) const;

   virtual void load(const string&);
   void load_parameters_binary(const string&);

   Tensor<string, 1> get_layers_names() const;

   // Expression methods

<<<<<<< HEAD
    string write_expression() const;
    
    string write_expression_python() const;
    string write_expression_c() const;
    string write_expression_api() const;
    string write_expression_javascript() const;

    void save_expression_c(const string&) const;
    void save_expression_python(const string&) const;
    void save_expression_api(const string&) const;
    void save_expression_javascript(const string&) const;
=======
   string write_expression() const;
   string write_expression_python() const;
   string write_expression_c() const;
   string write_expression_api() const;

   void save_expression_c(const string&) const;
   void save_expression_python(const string&) const;
>>>>>>> 0f529f5d

   void save_outputs(Tensor<type, 2>&, const string&);

   /// Calculate forward propagation in neural network

   void forward_propagate(DataSetBatch&, NeuralNetworkForwardPropagation&) const;
   void forward_propagate(const DataSetBatch&, Tensor<type, 1>&, NeuralNetworkForwardPropagation&) const;

protected:

   string name = "neural_network";

   NeuralNetwork::ProjectType project_type;

   /// Names of inputs

   Tensor<string, 1> inputs_names;

   /// Names of ouputs

   Tensor<string, 1> outputs_names;

   /// Layers

   Tensor<Layer*, 1> layers_pointers;

   /// Display messages to screen.

   bool display = true;

#ifdef OPENNN_CUDA
    #include "../../opennn-cuda/opennn-cuda/neural_network_cuda.h"
#endif

};


struct NeuralNetworkForwardPropagation
{
    /// Default constructor.
<<<<<<< HEAD

    NeuralNetworkForwardPropagation() {}

    NeuralNetworkForwardPropagation(const Index& new_batch_samples_number,NeuralNetwork* new_neural_network_pointer)
    {
        set(new_batch_samples_number, new_neural_network_pointer);
    }

    /// Destructor.

    virtual ~NeuralNetworkForwardPropagation() {}

    void set(const Index& new_batch_samples_number, NeuralNetwork* new_neural_network_pointer)
    {        
        batch_samples_number = new_batch_samples_number;

        neural_network_pointer = new_neural_network_pointer;

        const Tensor<Layer*, 1> trainable_layers_pointers = neural_network_pointer->get_trainable_layers_pointers();

        const Index trainable_layers_number = trainable_layers_pointers.size();

        layers.resize(trainable_layers_number);

        for(Index i = 0; i < trainable_layers_number; i++)
        {
            switch (trainable_layers_pointers(i)->get_type())
            {
            case Layer::Type::Perceptron:
            {
                layers(i) = new PerceptronLayerForwardPropagation(batch_samples_number, trainable_layers_pointers(i));
            }
            break;

            case Layer::Type::Probabilistic:
            {
                layers(i) = new ProbabilisticLayerForwardPropagation(batch_samples_number, trainable_layers_pointers(i));
            }
            break;

            case Layer::Type::Recurrent:
            {
                layers(i) = new RecurrentLayerForwardPropagation(batch_samples_number, trainable_layers_pointers(i));
            }
            break;

            case Layer::Type::LongShortTermMemory:
            {
                layers(i) = new LongShortTermMemoryLayerForwardPropagation(batch_samples_number, trainable_layers_pointers(i));
            }
            break;

            case Layer::Type::Convolutional:
            {
                layers(i) = new ConvolutionalLayerForwardPropagation(batch_samples_number, trainable_layers_pointers(i));
            }
            break;

            case Layer::Type::Flatten:
            {
                layers(i) = new FlattenLayerForwardPropagation(batch_samples_number, trainable_layers_pointers(i));
            }
            break;

            case Layer::Type::BatchNormalization:
            {
                layers(i) = new BatchNormalizationLayerForwardPropagation(batch_samples_number, trainable_layers_pointers(i));;
            }
            break;

            case Layer::Type::Resnet50:
            {
                //layers(i) = new Resnet50LayerForwardPropagation(trainable_layers_pointers(i));
            }
            break;

            default: break;
            }
        }
    }

    void print() const
    {
        const Index layers_number = layers.size();

        cout << "Layers number: " << layers_number << endl;

        for(Index i = 0; i < layers_number; i++)
        {
            cout << "Layer " << i + 1 << ": " << neural_network_pointer->get_trainable_layers_pointers()(i)->get_type_string() << endl;

            layers(i)->print();

            cout << "parameters: " << endl << neural_network_pointer->get_trainable_layers_pointers()(i)->get_parameters() << endl;
        }
    }

    Index batch_samples_number = 0;

    NeuralNetwork* neural_network_pointer = nullptr;

    Tensor<LayerForwardPropagation*, 1> layers;
};


struct NeuralNetworkBackPropagation
{
    NeuralNetworkBackPropagation() {}

    NeuralNetworkBackPropagation(NeuralNetwork* new_neural_network_pointer)
    {
        neural_network_pointer = new_neural_network_pointer;
    }

    void set(const Index& new_batch_samples_number, NeuralNetwork* new_neural_network_pointer)
    {
        batch_samples_number = new_batch_samples_number;

        neural_network_pointer = new_neural_network_pointer;

        const Tensor<Layer*, 1> trainable_layers_pointers = neural_network_pointer->get_trainable_layers_pointers();

        const Index trainable_layers_number = trainable_layers_pointers.size();

        layers.resize(trainable_layers_number);

        for(Index i = 0; i < trainable_layers_number; i++)
        {
            switch (trainable_layers_pointers(i)->get_type())
            {
            case Layer::Type::Perceptron:
            {
                layers(i) = new PerceptronLayerBackPropagation(batch_samples_number, trainable_layers_pointers(i));
            }
            break;

            case Layer::Type::Probabilistic:
            {
                layers(i) = new ProbabilisticLayerBackPropagation(batch_samples_number, trainable_layers_pointers(i));
            }
            break;

            case Layer::Type::Recurrent:
            {
                layers(i) = new RecurrentLayerBackPropagation(batch_samples_number, trainable_layers_pointers(i));
            }
            break;

            case Layer::Type::LongShortTermMemory:
            {
                layers(i) = new LongShortTermMemoryLayerBackPropagation(batch_samples_number, trainable_layers_pointers(i));
            }
            break;

            case Layer::Type::Convolutional:
            {
                layers(i) = new ConvolutionalLayerBackPropagation(batch_samples_number, trainable_layers_pointers(i));
            }
            break;

            case Layer::Type::Flatten:
            {
                layers(i) = new FlattenLayerBackPropagation(batch_samples_number, trainable_layers_pointers(i));
            }
            break;

            case Layer::Type::Resnet50:
            {
                //layers(i) = new Resnet50LayerBackPropagation(batch_samples_number, trainable_layers_pointers(i));
            }
            break;

            default: break;
            }
        }
    }

    void print() const
    {
        cout << "Neural network back-propagation" << endl;

        const Index layers_number = layers.size();

        cout << "Layers number: " << layers_number << endl;

        for(Index i = 0; i < layers_number; i++)
        {
            cout << "Layer " << i + 1 << endl;

            layers(i)->print();
        }
    }

    Index batch_samples_number = 0;

    NeuralNetwork* neural_network_pointer = nullptr;

=======

    NeuralNetworkForwardPropagation() {}

    NeuralNetworkForwardPropagation(const Index& new_batch_samples_number,NeuralNetwork* new_neural_network_pointer)
    {
        set(new_batch_samples_number, new_neural_network_pointer);
    }

    /// Destructor.

    virtual ~NeuralNetworkForwardPropagation() {}

    void set(const Index& new_batch_samples_number, NeuralNetwork* new_neural_network_pointer)
    {        
        batch_samples_number = new_batch_samples_number;

        neural_network_pointer = new_neural_network_pointer;

        const Tensor<Layer*, 1> trainable_layers_pointers = neural_network_pointer->get_trainable_layers_pointers();

        const Index trainable_layers_number = trainable_layers_pointers.size();

        layers.resize(trainable_layers_number);

        for(Index i = 0; i < trainable_layers_number; i++)
        {
            switch (trainable_layers_pointers(i)->get_type())
            {
            case Layer::Type::Perceptron:
            {
                layers(i) = new PerceptronLayerForwardPropagation(batch_samples_number, trainable_layers_pointers(i));
            }
            break;

            case Layer::Type::Probabilistic:
            {
                layers(i) = new ProbabilisticLayerForwardPropagation(batch_samples_number, trainable_layers_pointers(i));
            }
            break;

            case Layer::Type::Recurrent:
            {
                layers(i) = new RecurrentLayerForwardPropagation(batch_samples_number, trainable_layers_pointers(i));
            }
            break;

            case Layer::Type::LongShortTermMemory:
            {
                layers(i) = new LongShortTermMemoryLayerForwardPropagation(batch_samples_number, trainable_layers_pointers(i));
            }
            break;

            case Layer::Type::Convolutional:
            {
                layers(i) = new ConvolutionalLayerForwardPropagation(batch_samples_number, trainable_layers_pointers(i));
            }
            break;

            case Layer::Type::Flatten:
            {
                layers(i) = new FlattenLayerForwardPropagation(batch_samples_number, trainable_layers_pointers(i));
            }
            break;

            case Layer::Type::Resnet50:
            {
                //layers(i) = new Resnet50LayerForwardPropagation(trainable_layers_pointers(i));
            }
            break;

            default: break;
            }
        }
    }

    void print() const
    {
        const Index layers_number = layers.size();

        cout << "Layers number: " << layers_number << endl;

        for(Index i = 0; i < layers_number; i++)
        {
            cout << "Layer " << i + 1 << ": " << neural_network_pointer->get_trainable_layers_pointers()(i)->get_type_string() << endl;

            layers(i)->print();
        }
    }

    Index batch_samples_number = 0;

    NeuralNetwork* neural_network_pointer = nullptr;

    Tensor<LayerForwardPropagation*, 1> layers;
};


struct NeuralNetworkBackPropagation
{
    NeuralNetworkBackPropagation() {}

    NeuralNetworkBackPropagation(NeuralNetwork* new_neural_network_pointer)
    {
        neural_network_pointer = new_neural_network_pointer;
    }

    void set(const Index& new_batch_samples_number, NeuralNetwork* new_neural_network_pointer)
    {
        batch_samples_number = new_batch_samples_number;

        neural_network_pointer = new_neural_network_pointer;

        const Tensor<Layer*, 1> trainable_layers_pointers = neural_network_pointer->get_trainable_layers_pointers();

        const Index trainable_layers_number = trainable_layers_pointers.size();

        layers.resize(trainable_layers_number);

        for(Index i = 0; i < trainable_layers_number; i++)
        {
            switch (trainable_layers_pointers(i)->get_type())
            {
            case Layer::Type::Perceptron:
            {
                layers(i) = new PerceptronLayerBackPropagation(batch_samples_number, trainable_layers_pointers(i));
            }
            break;

            case Layer::Type::Probabilistic:
            {
                layers(i) = new ProbabilisticLayerBackPropagation(batch_samples_number, trainable_layers_pointers(i));
            }
            break;

            case Layer::Type::Recurrent:
            {
                layers(i) = new RecurrentLayerBackPropagation(batch_samples_number, trainable_layers_pointers(i));
            }
            break;

            case Layer::Type::LongShortTermMemory:
            {
                layers(i) = new LongShortTermMemoryLayerBackPropagation(batch_samples_number, trainable_layers_pointers(i));
            }
            break;

            case Layer::Type::Convolutional:
            {
                layers(i) = new ConvolutionalLayerBackPropagation(batch_samples_number, trainable_layers_pointers(i));
            }
            break;

            case Layer::Type::Flatten:
            {
                layers(i) = new FlattenLayerBackPropagation(batch_samples_number, trainable_layers_pointers(i));
            }
            break;

            case Layer::Type::Resnet50:
            {
                //layers(i) = new Resnet50LayerBackPropagation(batch_samples_number, trainable_layers_pointers(i));
            }
            break;

            default: break;
            }
        }
    }

    void print() const
    {
        cout << "Neural network back-propagation" << endl;

        const Index layers_number = layers.size();

        cout << "Layers number: " << layers_number << endl;

        for(Index i = 0; i < layers_number; i++)
        {
            cout << "Layer " << i + 1 << endl;

            layers(i)->print();
        }
    }

    Index batch_samples_number = 0;

    NeuralNetwork* neural_network_pointer = nullptr;

>>>>>>> 0f529f5d
    Tensor<LayerBackPropagation*, 1> layers;
};


struct NeuralNetworkBackPropagationLM
{
    NeuralNetworkBackPropagationLM() {}

    NeuralNetworkBackPropagationLM(NeuralNetwork* new_neural_network_pointer)
    {
        neural_network_pointer = new_neural_network_pointer;
    }

    void set(const Index new_batch_samples_number, NeuralNetwork* new_neural_network_pointer)
    {
        batch_samples_number = new_batch_samples_number;

        neural_network_pointer = new_neural_network_pointer;

        const Tensor<Layer*, 1> trainable_layers_pointers = neural_network_pointer->get_trainable_layers_pointers();

        const Index trainable_layers_number = trainable_layers_pointers.size();

        layers.resize(trainable_layers_number);

        for(Index i = 0; i < trainable_layers_number; i++)
        {
            switch (trainable_layers_pointers(i)->get_type())
            {
            case Layer::Type::Perceptron:

            layers(i) = new PerceptronLayerBackPropagationLM(batch_samples_number, trainable_layers_pointers(i));

            break;

            case Layer::Type::Probabilistic:

            layers(i) = new ProbabilisticLayerBackPropagationLM(batch_samples_number, trainable_layers_pointers(i));

            break;

            default:
            {
                ostringstream buffer;

                buffer << "OpenNN Exception: NeuralNetwork class.\n"
                       << "Levenberg-Marquardt can only be used with Perceptron and Probabilistic layers.\n";

                throw invalid_argument(buffer.str());
            }
            }
        }
    }

    void print()
    {
        const Index layers_number = layers.size();

        cout << "Layers number: " << layers_number << endl;

        for(Index i = 0; i < layers_number; i++)
        {
            cout << "Layer " << i + 1 << endl;

            layers(i)->print();
        }
    }

    Index batch_samples_number = 0;

    NeuralNetwork* neural_network_pointer = nullptr;

    Tensor<LayerBackPropagationLM*, 1> layers;
};

}



#endif

// OpenNN: Open Neural Networks Library.
// Copyright(C) 2005-2021 Artificial Intelligence Techniques, SL.
//
// This library is free software; you can redistribute it and/or
// modify it under the terms of the GNU Lesser General Public
// License as published by the Free Software Foundation; either
// version 2.1 of the License, or any later version.
//
// This library is distributed in the hope that it will be useful,
// but WITHOUT ANY WARRANTY; without even the implied warranty of
// MERCHANTABILITY or FITNESS FOR A PARTICULAR PURPOSE.  See the GNU
// Lesser General Public License for more details.

// You should have received a copy of the GNU Lesser General Public
// License along with this library; if not, write to the Free Software

// Foundation, Inc., 51 Franklin St, Fifth Floor, Boston, MA  02110-1301  USA<|MERGE_RESOLUTION|>--- conflicted
+++ resolved
@@ -1,7 +1,7 @@
 //   OpenNN: Open Neural Networks Library
 //   www.opennn.net
 //
-//   N E U R A L   N E T W O R K   C L A S S   H E A D E R                 
+//   N E U R A L   N E T W O R K   C L A S S   H E A D E R
 //
 //   Artificial Intelligence Techniques SL
 //   artelnics@artelnics.com
@@ -36,10 +36,7 @@
 #include "long_short_term_memory_layer.h"
 #include "recurrent_layer.h"
 #include "text_analytics.h"
-<<<<<<< HEAD
 #include "batch_normalization_layer.h"
-=======
->>>>>>> 0f529f5d
 
 namespace opennn
 {
@@ -55,11 +52,7 @@
 
 public:
 
-<<<<<<< HEAD
    enum class ProjectType{Approximation, Classification, Forecasting, ImageClassification, TextClassification, TextGeneration, AutoAssociation};
-=======
-   enum class ProjectType{Approximation, Classification, Forecasting, ImageClassification, TextClassification};
->>>>>>> 0f529f5d
 
    // Constructors
 
@@ -98,7 +91,7 @@
    bool has_probabilistic_layer() const;
    bool has_convolutional_layer() const;
    bool has_flatten_layer() const;
-   bool is_empty() const;  
+   bool is_empty() const;
 
    const Tensor<string, 1>& get_inputs_names() const;
    string get_input_name(const Index&) const;
@@ -161,7 +154,7 @@
 
    void set_display(const bool&);
 
-   // Layers 
+   // Layers
 
    Index get_layers_number() const;
    Tensor<Index, 1> get_layers_neurons_numbers() const;
@@ -210,7 +203,7 @@
 
    void perturbate_parameters(const type&);
 
-   // Output 
+   // Output
 
    Tensor<type, 2> calculate_outputs(type*, const Tensor<Index, 1>&);
 
@@ -253,9 +246,8 @@
 
    // Expression methods
 
-<<<<<<< HEAD
     string write_expression() const;
-    
+
     string write_expression_python() const;
     string write_expression_c() const;
     string write_expression_api() const;
@@ -265,15 +257,6 @@
     void save_expression_python(const string&) const;
     void save_expression_api(const string&) const;
     void save_expression_javascript(const string&) const;
-=======
-   string write_expression() const;
-   string write_expression_python() const;
-   string write_expression_c() const;
-   string write_expression_api() const;
-
-   void save_expression_c(const string&) const;
-   void save_expression_python(const string&) const;
->>>>>>> 0f529f5d
 
    void save_outputs(Tensor<type, 2>&, const string&);
 
@@ -314,7 +297,6 @@
 struct NeuralNetworkForwardPropagation
 {
     /// Default constructor.
-<<<<<<< HEAD
 
     NeuralNetworkForwardPropagation() {}
 
@@ -328,7 +310,7 @@
     virtual ~NeuralNetworkForwardPropagation() {}
 
     void set(const Index& new_batch_samples_number, NeuralNetwork* new_neural_network_pointer)
-    {        
+    {
         batch_samples_number = new_batch_samples_number;
 
         neural_network_pointer = new_neural_network_pointer;
@@ -512,197 +494,6 @@
 
     NeuralNetwork* neural_network_pointer = nullptr;
 
-=======
-
-    NeuralNetworkForwardPropagation() {}
-
-    NeuralNetworkForwardPropagation(const Index& new_batch_samples_number,NeuralNetwork* new_neural_network_pointer)
-    {
-        set(new_batch_samples_number, new_neural_network_pointer);
-    }
-
-    /// Destructor.
-
-    virtual ~NeuralNetworkForwardPropagation() {}
-
-    void set(const Index& new_batch_samples_number, NeuralNetwork* new_neural_network_pointer)
-    {        
-        batch_samples_number = new_batch_samples_number;
-
-        neural_network_pointer = new_neural_network_pointer;
-
-        const Tensor<Layer*, 1> trainable_layers_pointers = neural_network_pointer->get_trainable_layers_pointers();
-
-        const Index trainable_layers_number = trainable_layers_pointers.size();
-
-        layers.resize(trainable_layers_number);
-
-        for(Index i = 0; i < trainable_layers_number; i++)
-        {
-            switch (trainable_layers_pointers(i)->get_type())
-            {
-            case Layer::Type::Perceptron:
-            {
-                layers(i) = new PerceptronLayerForwardPropagation(batch_samples_number, trainable_layers_pointers(i));
-            }
-            break;
-
-            case Layer::Type::Probabilistic:
-            {
-                layers(i) = new ProbabilisticLayerForwardPropagation(batch_samples_number, trainable_layers_pointers(i));
-            }
-            break;
-
-            case Layer::Type::Recurrent:
-            {
-                layers(i) = new RecurrentLayerForwardPropagation(batch_samples_number, trainable_layers_pointers(i));
-            }
-            break;
-
-            case Layer::Type::LongShortTermMemory:
-            {
-                layers(i) = new LongShortTermMemoryLayerForwardPropagation(batch_samples_number, trainable_layers_pointers(i));
-            }
-            break;
-
-            case Layer::Type::Convolutional:
-            {
-                layers(i) = new ConvolutionalLayerForwardPropagation(batch_samples_number, trainable_layers_pointers(i));
-            }
-            break;
-
-            case Layer::Type::Flatten:
-            {
-                layers(i) = new FlattenLayerForwardPropagation(batch_samples_number, trainable_layers_pointers(i));
-            }
-            break;
-
-            case Layer::Type::Resnet50:
-            {
-                //layers(i) = new Resnet50LayerForwardPropagation(trainable_layers_pointers(i));
-            }
-            break;
-
-            default: break;
-            }
-        }
-    }
-
-    void print() const
-    {
-        const Index layers_number = layers.size();
-
-        cout << "Layers number: " << layers_number << endl;
-
-        for(Index i = 0; i < layers_number; i++)
-        {
-            cout << "Layer " << i + 1 << ": " << neural_network_pointer->get_trainable_layers_pointers()(i)->get_type_string() << endl;
-
-            layers(i)->print();
-        }
-    }
-
-    Index batch_samples_number = 0;
-
-    NeuralNetwork* neural_network_pointer = nullptr;
-
-    Tensor<LayerForwardPropagation*, 1> layers;
-};
-
-
-struct NeuralNetworkBackPropagation
-{
-    NeuralNetworkBackPropagation() {}
-
-    NeuralNetworkBackPropagation(NeuralNetwork* new_neural_network_pointer)
-    {
-        neural_network_pointer = new_neural_network_pointer;
-    }
-
-    void set(const Index& new_batch_samples_number, NeuralNetwork* new_neural_network_pointer)
-    {
-        batch_samples_number = new_batch_samples_number;
-
-        neural_network_pointer = new_neural_network_pointer;
-
-        const Tensor<Layer*, 1> trainable_layers_pointers = neural_network_pointer->get_trainable_layers_pointers();
-
-        const Index trainable_layers_number = trainable_layers_pointers.size();
-
-        layers.resize(trainable_layers_number);
-
-        for(Index i = 0; i < trainable_layers_number; i++)
-        {
-            switch (trainable_layers_pointers(i)->get_type())
-            {
-            case Layer::Type::Perceptron:
-            {
-                layers(i) = new PerceptronLayerBackPropagation(batch_samples_number, trainable_layers_pointers(i));
-            }
-            break;
-
-            case Layer::Type::Probabilistic:
-            {
-                layers(i) = new ProbabilisticLayerBackPropagation(batch_samples_number, trainable_layers_pointers(i));
-            }
-            break;
-
-            case Layer::Type::Recurrent:
-            {
-                layers(i) = new RecurrentLayerBackPropagation(batch_samples_number, trainable_layers_pointers(i));
-            }
-            break;
-
-            case Layer::Type::LongShortTermMemory:
-            {
-                layers(i) = new LongShortTermMemoryLayerBackPropagation(batch_samples_number, trainable_layers_pointers(i));
-            }
-            break;
-
-            case Layer::Type::Convolutional:
-            {
-                layers(i) = new ConvolutionalLayerBackPropagation(batch_samples_number, trainable_layers_pointers(i));
-            }
-            break;
-
-            case Layer::Type::Flatten:
-            {
-                layers(i) = new FlattenLayerBackPropagation(batch_samples_number, trainable_layers_pointers(i));
-            }
-            break;
-
-            case Layer::Type::Resnet50:
-            {
-                //layers(i) = new Resnet50LayerBackPropagation(batch_samples_number, trainable_layers_pointers(i));
-            }
-            break;
-
-            default: break;
-            }
-        }
-    }
-
-    void print() const
-    {
-        cout << "Neural network back-propagation" << endl;
-
-        const Index layers_number = layers.size();
-
-        cout << "Layers number: " << layers_number << endl;
-
-        for(Index i = 0; i < layers_number; i++)
-        {
-            cout << "Layer " << i + 1 << endl;
-
-            layers(i)->print();
-        }
-    }
-
-    Index batch_samples_number = 0;
-
-    NeuralNetwork* neural_network_pointer = nullptr;
-
->>>>>>> 0f529f5d
     Tensor<LayerBackPropagation*, 1> layers;
 };
 
