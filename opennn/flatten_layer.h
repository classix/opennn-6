--- conflicted
+++ resolved
@@ -173,13 +173,10 @@
         batch_samples_number = new_batch_samples_number;      
 
         const Index neurons_number = new_layer_pointer->get_neurons_number();
-<<<<<<< HEAD
-        const Tensor<Index, 1> input_variables_dimensions = static_cast<FlattenLayer*>(layer_pointer)->get_input_variables_dimensions();
+//        const Tensor<Index, 1> input_variables_dimensions = static_cast<FlattenLayer*>(layer_pointer)->get_input_variables_dimensions();
 
 //        deltas.resize(input_variables_dimensions(2), input_variables_dimensions(1), input_variables_dimensions(0), batch_samples_number);
-=======
-
->>>>>>> fb11544d
+
         deltas.resize(batch_samples_number, neurons_number);
     }
 
