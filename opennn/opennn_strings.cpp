//   OpenNN: Open Neural Networks Library
//   www.opennn.net
//
//   O P E N N N   S T R I N G S
//
//   Artificial Intelligence Techniques, SL
//   artelnics@artelnics.com

#include "opennn_strings.h"
namespace OpenNN
{

/// Returns the number of strings delimited by separator.
/// If separator does not match anywhere in the string, this method returns 0.
/// @param str String to be tokenized.

Index count_tokens(string& str, const char& separator)
{
//    if(!(this->find(separator) != string::npos))
//    {
//        ostringstream buffer;
//
//        buffer << "OpenNN Exception:\n"
//               << "string class.\n"
//               << "inline Index count_tokens(const string&) const method.\n"
//               << "Separator not found in string: \"" << separator << "\".\n";
//
//        throw logic_error(buffer.str());
//    }

    trim(str);

    Index tokens_count = 0;

    // Skip delimiters at beginning.

    string::size_type last_pos = str.find_first_not_of(separator, 0);

    // Find first "non-delimiter".

    string::size_type pos = str.find_first_of(separator, last_pos);

    while(string::npos != pos || string::npos != last_pos)
    {
        // Found a token, add it to the vector

        tokens_count++;

        // Skip delimiters.  Note the "not_of"

        last_pos = str.find_first_not_of(separator, pos);

        // Find next "non-delimiter"

        pos = str.find_first_of(separator, last_pos);
    }

    return tokens_count;
}


Index count_tokens(const string& s, const char& c)
{
    return static_cast<Index>(count(s.begin(), s.end(), c) + 1);
}


/// Splits the string into substrings(tokens) wherever separator occurs, and returns a vector with those strings.
/// If separator does not match anywhere in the string, this method returns a single-element list containing this string.
/// @param str String to be tokenized.

Tensor<string, 1> get_tokens(const string& str, const char& separator)
{
//    const string new_string = get_trimmed(str);
    const Index tokens_number = count_tokens(str, separator);

    Tensor<string, 1> tokens(tokens_number);

    // Skip delimiters at beginning.

    string::size_type lastPos = str.find_first_not_of(separator, 0);

    // Find first "non-delimiter"

    Index index = 0;
    Index old_pos;

    string::size_type pos = str.find_first_of(separator, lastPos);

    while(string::npos != pos || string::npos != lastPos)
    {

        if((lastPos-old_pos != 1) && index!= 0){
            tokens[index] = "";
            index++;
            old_pos = old_pos+1;
            continue;
        }
        else{
        // Found a token, add it to the vector
        tokens[index] = str.substr(lastPos, pos - lastPos);
        }

        old_pos = pos;

        // Skip delimiters. Note the "not_of"
        lastPos = str.find_first_not_of(separator, pos);

        // Find next "non-delimiter"
        pos = str.find_first_of(separator, lastPos);

        index++;

    }

    return tokens;
}


/// Splits the string into substrings(tokens) wherever separator occurs, and returns a vector with those strings.
/// If separator does not match anywhere in the string, this method returns a single-element list containing this string.
/// @param str String to be tokenized.

void fill_tokens(const string& str, const char& separator, Tensor<string, 1>& tokens)
{
    tokens.setConstant("");

    // Skip delimiters at beginning.

    string::size_type last_position = str.find_first_not_of(separator, 0);

    string::size_type position = str.find_first_of(separator, last_position);

    // Find first "non-delimiter"

    Index index = 0;
<<<<<<< HEAD
    Index old_pos;
=======
    Index old_pos = 0;
    Index old_last_pos;
>>>>>>> 972d2650

    while(string::npos != position || string::npos != last_position)
    {
        // Found a token, add it to the vector

        if((last_position-old_pos != 1) && index!= 0)
        {
            tokens[index] = "";
            index++;
            old_pos = old_pos+1;
            continue;
        }
        else
        {
            // Found a token, add it to the vector

            tokens[index] = str.substr(last_position, position - last_position);
        }

        old_pos = position;

        // Skip delimiters. Note the "not_of"

        last_position = str.find_first_not_of(separator, position);

        // Find next "non-delimiter"

        position = str.find_first_of(separator, last_position);

        index++;
    }
}


/// Returns a new vector with the elements of this string vector casted to type.

Tensor<type, 1> to_type_vector(const string& str, const char& separator)
{
    const Tensor<string, 1> tokens = get_tokens(str, separator);

    const Index tokens_size = tokens.dimension(0);

    Tensor<type, 1> type_vector(tokens_size);

    for(Index i = 0; i < tokens_size; i++)
    {
        try
        {
            stringstream buffer;

            buffer << tokens[i];

            type_vector(i) = stof(buffer.str());
        }
        catch(const logic_error&)
        {
            type_vector(i) = static_cast<type>(nan(""));
        }
    }

    return type_vector;
}


/// Returns true if the string passed as argument represents a number, and false otherwise.
/// @param str String to be checked.

bool is_numeric_string(const string& str)
{
    std::string::size_type index;

    std::istringstream iss(str.data());

    type dTestSink;

    iss >> dTestSink;

    // was any input successfully consumed/converted?

    if(!iss)
    {
        return false;
    }

    // was all the input successfully consumed/converted?
    try
    {
        stod(str, &index);

        if(index == str.size() || (str.find("%") != std::string::npos && index+1 == str.size()))
        {
            return true;
        }
        else
        {
            return  false;
        }
    }
    catch (exception)
    {
        return false;
    }

//    if(!std::isdigit(str[0])) return false;
//    return !str.empty() && std::find_if(str.begin(),
//        str.end(), [](unsigned char c) { return (!std::isdigit(c) && !std::isspace(c) && c != '-' && c != '+' && c != '.' && c != 'e' && c != 'E'); }) == str.end();
}


/// Returns true if given string vector is constant, false otherwise.
/// @param str vector to be checked.
///
bool is_constant_string(const Tensor<string, 1>& str)
{
    const string str0 = str[0];
    string str1;

    for (int i = 1; i < str.size(); i++)
    {
        str1 = str[i];
        if (str1.compare(str0) != 0)
            return false;
    }
    return true;
}

/// Returns true if given numeric vector is constant, false otherwise.
/// @param str vector to be checked.

bool is_constant_numeric(const Tensor<type, 1>& str)
{
    const type a0 = str[0];

    for (int i = 1; i < str.size(); i++)
    {
        if (abs(str[i]-a0)>1e-3 || ::isnan(str[i]) || ::isnan(a0))
            return false;
    }
    return true;
}

/// Returns true if given string is a date, false otherwise.
/// @param str String to be checked.

bool is_date_time_string(const string& str)
{
    if(is_numeric_string(str))return false;

    const regex regular_expression("20[0-9][0-9]|19[0-9][0-9]+[-|/|.](0[1-9]|1[0-2])"
                                   "|(201[0-9]|202[0-9]|19[0-9][0-9])+[-|/|.](0[1-9]|1[0-2])+[-|/|.](0[1-9]|1[0-9]|2[0-9]|3[0-1])+[,| ||-]([0-1][0-9]|2[0-3])+[:]([0-5][0-9])+[:]([0-5][0-9])"
                                   "|(201[0-9]|202[0-9]|19[0-9][0-9])+[-|/|.](0[1-9]|1[0-2])+[-|/|.](0[1-9]|1[0-9]|2[0-9]|3[0-1])+[,| ||-]([0-1][0-9]|2[0-3])+[:]([0-5][0-9])"
                                   "|(201[0-9]|202[0-9]|19[0-9][0-9])+[-|/|.](0[1-9]|1[0-2])+[-|/|.](0[1-9]|1[0-9]|2[0-9]|3[0-1])"
                                   "|(0[1-9]|1[0-9]|2[0-9]|3[0-1])+[-|\\s|/|.](0[1-9]|1[0-2])+[-|\\s|/|.](201[0-9]|202[0-9]|19[0-9][0-9])+[,| ||-]([0-1][0-9]|2[0-3])+[:]([0-5][0-9])+[:]([0-5][0-9])"
                                   "|(0[1-9]|1[0-9]|2[0-9]|3[0-1])+[-|\\s|/|.](0[1-9]|1[0-2])+[-|\\s|/|.](201[0-9]|202[0-9]|19[0-9][0-9])+[,| ||-]([0-1][0-9]|2[0-3])+[:]([0-5][0-9])"
                                   "|(0[1-9]|1[0-9]|2[0-9]|3[0-1])+[-|\\s|/|.](0[1-9]|1[0-2])+[-|\\s|/|.](201[0-9]|202[0-9]|19[0-9][0-9])"
                                   "|(201[0-9]|202[0-9]|19[0-9][0-9])+[-|/|.]([Jj]an(?:uary)?|[Ff]eb(?:ruary)?|[Mm]ar(?:ch)?|[Aa]pr(?:il)?|[Mm]ay|[Jj}un(?:e)?|[Jj]ul(?:y)|[Aa]ug(?:gust)?|[Ss]ep(?:tember)?|[Oo]ct(?:ober)?|[Nn]ov(?:ember)?|[Dd]ec(?:ember)?)+[-|/|.] (0[1-9]|1[0-9]|2[0-9]|3[0-1])+[,| ||-]([0-1][0-9]|2[0-3])+[:]([0-5][0-9])+[:]([0-5][0-9])"
                                   "|(201[0-9]|202[0-9]|19[0-9][0-9])+[-|/|.]([Jj]an(?:uary)?|[Ff]eb(?:ruary)?|[Mm]ar(?:ch)?|[Aa]pr(?:il)?|[Mm]ay|[Jj}un(?:e)?|[Jj]ul(?:y)|[Aa]ug(?:gust)?|[Ss]ep(?:tember)?|[Oo]ct(?:ober)?|[Nn]ov(?:ember)?|[Dd]ec(?:ember)?)+[-|/|.](0[1-9]|1[0-9]|2[0-9]|3[0-1])+[,| ||-]([0-1][0-9]|2[0-3])+[:]([0-5][0-9])"
                                   "|(201[0-9]|202[0-9]|19[0-9][0-9])+[-|/|.]([Jj]an(?:uary)?|[Ff]eb(?:ruary)?|[Mm]ar(?:ch)?|[Aa]pr(?:il)?|[Mm]ay|[Jj}un(?:e)?|[Jj]ul(?:y)|[Aa]ug(?:gust)?|[Ss]ep(?:tember)?|[Oo]ct(?:ober)?|[Nn]ov(?:ember)?|[Dd]ec(?:ember)?)+[-|/|.](0[1-9]|1[0-9]|2[0-9]|3[0-1])"
                                   "|([Jj]an(?:uary)?|[Ff]eb(?:ruary)?|[Mm]ar(?:ch)?|[Aa]pr(?:il)?|[Mm]ay|[Jj}un(?:e)?|[Jj]ul(?:y)|[Aa]ug(?:gust)?|[Ss]ep(?:tember)?|[Oo]ct(?:ober)?|[Nn]ov(?:ember)?|[Dd]ec(?:ember)?)+ (0[1-9]|1[0-9]|2[0-9]|3[0-1])+[| ][,|.| ](201[0-9]|202[0-9]|19[0-9][0-9])"
                                   "|([0-2][0-9])+[:]([0-5][0-9])+[:]([0-5][0-9])"
                                   "|([1-9]|0[1-9]|1[0-2])+[-|/|.](0[1-9]|1[0-9]|2[0-9]|3[0-1])+[-|/|.](201[0-9]|202[0-9]|19[0-9][0-9])+[,| ||-]([0-1][0-9]|2[0-3])+[:]([0-5][0-9])+[:]([0-5][0-9])+[,| ||-][AP]M"
                                  );

    if(regex_match(str,regular_expression))
    {
        return true;
    }
    else
    {
        return false;
    }
}


/// Transforms human date into timestamp.
/// @param date Date in string fortmat to be converted.
/// @param gmt Greenwich Mean Time.

time_t date_to_timestamp(const string& date, const Index& gmt)
{
    struct tm time_structure;

    smatch month;

    const regex months("([Jj]an(?:uary)?)|([Ff]eb(?:ruary)?)|([Mm]ar(?:ch)?)|([Aa]pr(?:il)?)|([Mm]ay)|([Jj]un(?:e)?)|([Jj]ul(?:y)?)"
                       "|([Aa]ug(?:gust)?)|([Ss]ep(?:tember)?)|([Oo]ct(?:ober)?)|([Nn]ov(?:ember)?)|([Dd]ec(?:ember)?)");

    smatch matchs;

    const string format_1 = "(201[0-9]|202[0-9]|19[0-9][0-9])+[-|/|.](0[1-9]|1[0-2])+[-|/|.](0[1-9]|1[0-9]|2[0-9]|3[0-1])+[,| ||-]([0-1][0-9]|2[0-3])+[:]([0-5][0-9])+[:]([0-5][0-9])";
    const string format_2 = "(201[0-9]|202[0-9]|19[0-9][0-9])+[-|/|.](0[1-9]|1[0-2])+[-|/|.](0[1-9]|1[0-9]|2[0-9]|3[0-1])+[,| ||-]([0-1][0-9]|2[0-3])+[:]([0-5][0-9])";
    const string format_3 = "(201[0-9]|202[0-9]|19[0-9][0-9])+[-|/|.](0[1-9]|1[0-2])+[-|/|.](0[1-9]|1[0-9]|2[0-9]|3[0-1])";
    const string format_4 = "(0[1-9]|1[0-9]|2[0-9]|3[0-1])+[-|\\s|/|.](0[1-9]|1[0-2])+[-|\\s|/|.](201[0-9]|202[0-9]|19[0-9][0-9])+[,| ||-]([0-1][0-9]|2[0-3])+[:]([0-5][0-9])+[:]([0-5][0-9])";
    const string format_5 = "(0[1-9]|1[0-9]|2[0-9]|3[0-1])+[-|\\s|/|.](0[1-9]|1[0-2])+[-|\\s|/|.](201[0-9]|202[0-9]|19[0-9][0-9])+ ([0-1][0-9]|2[0-3])+[:]([0-5][0-9])";
    const string format_6 = "(0[1-9]|1[0-9]|2[0-9]|3[0-1])+[-|\\s|/|.](0[1-9]|1[0-2])+[-|\\s|/|.](201[0-9]|202[0-9]|19[0-9][0-9])";
    const string format_7 = "(201[0-9]|202[0-9]|19[0-9][0-9])+[-|/|.]([Jj]an(?:uary)?|[Ff]eb(?:ruary)?|[Mm]ar(?:ch)?|[Aa]pr(?:il)?|[Mm]ay|[Jj]un(?:e)?|[Jj]ul(?:y)|[Aa]ug(?:gust)?|[Ss]ep(?:tember)?|[Oo]ct(?:ober)?|[Nn]ov(?:ember)?|[Dd]ec(?:ember)?)+[-|/|.](0[1-9]|1[0-9]|2[0-9]|3[0-1])+[,| ||-]([0-1][0-9]|2[0-3])+[:]([0-5][0-9])+[:]([0-5][0-9])";
    const string format_8 = "(201[0-9]|202[0-9]|19[0-9][0-9])+[-|/|.]([Jj]an(?:uary)?|[Ff]eb(?:ruary)?|[Mm]ar(?:ch)?|[Aa]pr(?:il)?|[Mm]ay|[Jj]un(?:e)?|[Jj]ul(?:y)|[Aa]ug(?:gust)?|[Ss]ep(?:tember)?|[Oo]ct(?:ober)?|[Nn]ov(?:ember)?|[Dd]ec(?:ember)?)+[-|/|.](0[1-9]|1[0-9]|2[0-9]|3[0-1])+[,| ||-]([0-1][0-9]|2[0-3])+[:]([0-5][0-9])";
    const string format_9 = "(201[0-9]|202[0-9]|19[0-9][0-9])+[-|/|.]([Jj]an(?:uary)?|[Ff]eb(?:ruary)?|[Mm]ar(?:ch)?|[Aa]pr(?:il)?|[Mm]ay|[Jj]un(?:e)?|[Jj]ul(?:y)|[Aa]ug(?:gust)?|[Ss]ep(?:tember)?|[Oo]ct(?:ober)?|[Nn]ov(?:ember)?|[Dd]ec(?:ember)?)+[-|/|.](0[1-9]|1[0-9]|2[0-9]|3[0-1])";
    const string format_10 = "([Jj]an(?:uary)?|[Ff]eb(?:ruary)?|[Mm]ar(?:ch)?|[Aa]pr(?:il)?|[Mm]ay|[Jj]un(?:e)?|[Jj]ul(?:y)|[Aa]ug(?:gust)?|[Ss]ep(?:tember)?|[Oo]ct(?:ober)?|[Nn]ov(?:ember)?|[Dd]ec(?:ember)?)+ (0[1-9]|1[0-9]|2[0-9]|3[0-1])+[| ][,|.| ](201[0-9]|202[0-9]|19[0-9][0-9])";
    const string format_11 = "(20[0-9][0-9]|19[0-9][0-9])+[-|/|.](0[1-9]|1[0-2])";
    const string format_12 = "([0-2][0-9])+[:]([0-5][0-9])+[:]([0-5][0-9])";
    const string format_13 = "([1-9]|0[1-9]|1[0-2])+[-|/|.](0[1-9]|1[0-9]|2[0-9]|3[0-1])+[-|/|.](201[0-9]|202[0-9]|19[0-9][0-9])+[,| ||-]([0-1][0-9]|2[0-3])+[:]([0-5][0-9])+[:]([0-5][0-9])+[,| ||-][AP]M";


    const regex regular_expression(format_1 + "|" + format_2 + "|" + format_3 + "|" + format_4 + "|" + format_5 + "|" + format_6 + "|" + format_7 + "|" + format_8
                                   + "|" + format_9 + "|" + format_10 + "|" + format_11 +"|" + format_12  +"|" + format_13);

    const regex regular("(201[0-9]|202[0-9]|19[0-9][0-9])+[-|/|.](0[1-9]|1[0-2])+[-|/|.](0[1-9]|1[0-9]|2[0-9]|3[0-1])+ ([0-1][0-9]|2[0-3])+[:]([0-5][0-9])+[:]([0-5][0-9])"
                        "|(201[0-9]|202[0-9]|19[0-9][0-9])+[-|/|.](0[1-9]|1[0-2])+[-|/|.](0[1-9]|1[0-9]|2[0-9]|3[0-1])+ ([0-1][0-9]|2[0-3])+[:]([0-5][0-9])"
                        "|(201[0-9]|202[0-9]|19[0-9][0-9])+[-|/|.](0[1-9]|1[0-2])+[-|/|.](0[1-9]|1[0-9]|2[0-9]|3[0-1])"
                        "|(0[1-9]|1[0-9]|2[0-9]|3[0-1])+[-|\\s|/|.](0[1-9]|1[0-2])+[-|\\s|/|.](201[0-9]|202[0-9]|19[0-9][0-9])+ ([0-1][0-9]|2[0-3])+[:]([0-5][0-9])"
                        "|(0[1-9]|1[0-9]|2[0-9]|3[0-1])+[-|\\s|/|.](0[1-9]|1[0-2])+[-|\\s|/|.](201[0-9]|202[0-9]|19[0-9][0-9])+ ([0-1][0-9]|2[0-3])+[:]([0-5][0-9])"
                        "|(0[1-9]|1[0-9]|2[0-9]|3[0-1])+[-|\\s|/|.](0[1-9]|1[0-2])+[-|\\s|/|.](201[0-9]|202[0-9]|19[0-9][0-9])"
                        "|(201[0-9]|202[0-9]|19[0-9][0-9])+[-|/|.]([Jj]an(?:uary)?|[Ff]eb(?:ruary)?|[Mm]ar(?:ch)?|[Aa]pr(?:il)?|[Mm]ay|[Jj}un(?:e)?|[Jj]ul(?:y)|[Aa]ug(?:gust)?|[Ss]ep(?:tember)?|[Oo]ct(?:ober)?|[Nn]ov(?:ember)?|[Dd]ec(?:ember)?)+[-|/|.](0[1-9]|1[0-9]|2[0-9]|3[0-1])+ ([0-1][0-9]|2[0-3])+[:]([0-5][0-9])+[:]([0-5][0-9])"
                        "|(201[0-9]|202[0-9]|19[0-9][0-9])+[-|/|.]([Jj]an(?:uary)?|[Ff]eb(?:ruary)?|[Mm]ar(?:ch)?|[Aa]pr(?:il)?|[Mm]ay|[Jj}un(?:e)?|[Jj]ul(?:y)|[Aa]ug(?:gust)?|[Ss]ep(?:tember)?|[Oo]ct(?:ober)?|[Nn]ov(?:ember)?|[Dd]ec(?:ember)?)+[-|/|.](0[1-9]|1[0-9]|2[0-9]|3[0-1])+ ([0-1][0-9]|2[0-3])+[:]([0-5][0-9])"
                        "|(201[0-9]|202[0-9]|19[0-9][0-9])+[-|/|.]([Jj]an(?:uary)?|[Ff]eb(?:ruary)?|[Mm]ar(?:ch)?|[Aa]pr(?:il)?|[Mm]ay|[Jj}un(?:e)?|[Jj]ul(?:y)|[Aa]ug(?:gust)?|[Ss]ep(?:tember)?|[Oo]ct(?:ober)?|[Nn]ov(?:ember)?|[Dd]ec(?:ember)?)+[-|/|.](0[1-9]|1[0-9]|2[0-9]|3[0-1])"
                        "|([Jj]an(?:uary)?|[Ff]eb(?:ruary)?|[Mm]ar(?:ch)?|[Aa]pr(?:il)?|[Mm]ay|[Jj}un(?:e)?|[Jj]ul(?:y)|[Aa]ug(?:gust)?|[Ss]ep(?:tember)?|[Oo]ct(?:ober)?|[Nn]ov(?:ember)?|[Dd]ec(?:ember)?)+ (0[1-9]|1[0-9]|2[0-9]|3[0-1])+[,|.| ](201[0-9]|202[0-9]|19[0-9][0-9])"
                        "|(20[0-9][0-9]|19[0-9][0-9])+[-|/|.](0[1-9]|1[0-2])");

    regex_search(date, matchs, regular_expression);


    if(matchs[1] != "") // yyyy/mm/dd hh:mm:ss
    {
        if(stoi(matchs[1].str()) < 1970)
        {
            ostringstream buffer;

            buffer << "OpenNN Exception: DataSet Class.\n"
                   << "time_t date_to_timestamp(const string&) method.\n"
                   << "Cannot convert dates below 1970.\n";

            throw logic_error(buffer.str());
        }
        else
        {

            time_structure.tm_year = stoi(matchs[1].str())-1900;
            time_structure.tm_mon = stoi(matchs[2].str())-1;
            time_structure.tm_mday = stoi(matchs[3].str());
            time_structure.tm_hour = stoi(matchs[4].str()) - static_cast<int>(gmt);
            time_structure.tm_min = stoi(matchs[5].str());
            time_structure.tm_sec = stoi(matchs[6].str());

        }
    }
    else if (matchs[7] != "") // yyyy/mm/dd hh:mm
    {
        if(stoi(matchs[7].str()) < 1970)
        {
            ostringstream buffer;

            buffer << "OpenNN Exception: DataSet Class.\n"
                   << "time_t date_to_timestamp(const string&) method.\n"
                   << "Cannot convert dates below 1970.\n";

            throw logic_error(buffer.str());
        }
        else
        {
            time_structure.tm_year = stoi(matchs[7].str())-1900;
            time_structure.tm_mon = stoi(matchs[8].str())-1;
            time_structure.tm_mday = stoi(matchs[9].str());
            time_structure.tm_hour = stoi(matchs[10].str()) - static_cast<int>(gmt);
            time_structure.tm_min = stoi(matchs[11].str());
            time_structure.tm_sec = 0;
        }
    }
    else if (matchs[12] != "") // yyyy/mm/dd
    {
        if(stoi(matchs[12].str()) < 1970)
        {
            ostringstream buffer;

            buffer << "OpenNN Exception: DataSet Class.\n"
                   << "time_t date_to_timestamp(const string&) method.\n"
                   << "Cannot convert dates below 1970.\n";

            throw logic_error(buffer.str());
        }
        else
        {
            time_structure.tm_year = stoi(matchs[12].str())-1900;
            time_structure.tm_mon = stoi(matchs[13].str())-1;
            time_structure.tm_mday = stoi(matchs[14].str());
            time_structure.tm_hour = 0;
            time_structure.tm_min = 0;
            time_structure.tm_sec = 0;

        }
    }
    else if (matchs[15] != "") // dd/mm/yyyy hh:mm:ss
    {
        if(stoi(matchs[17].str()) < 1970)
        {
            ostringstream buffer;

            buffer << "OpenNN Exception: DataSet Class.\n"
                   << "time_t date_to_timestamp(const string&) method.\n"
                   << "Cannot convert dates below 1970.\n";

            throw logic_error(buffer.str());
        }
        else
        {
            time_structure.tm_year = stoi(matchs[17].str())-1900;
            time_structure.tm_mon = stoi(matchs[16].str())-1;
            time_structure.tm_mday = stoi(matchs[15].str());
            time_structure.tm_hour = stoi(matchs[18].str()) - static_cast<int>(gmt);
            time_structure.tm_min = stoi(matchs[19].str());
            time_structure.tm_sec = stoi(matchs[20].str());
        }
    }
    else if (matchs[21] != "") // dd/mm/yyyy hh:mm
    {
        if(stoi(matchs[23].str()) < 1970)
        {
            ostringstream buffer;

            buffer << "OpenNN Exception: DataSet Class.\n"
                   << "time_t date_to_timestamp(const string&) method.\n"
                   << "Cannot convert dates below 1970.\n";

            throw logic_error(buffer.str());
        }
        else
        {
            time_structure.tm_year = stoi(matchs[23].str())-1900;
            time_structure.tm_mon = stoi(matchs[22].str())-1;
            time_structure.tm_mday = stoi(matchs[21].str());
            time_structure.tm_hour = stoi(matchs[24].str()) - static_cast<int>(gmt);
            time_structure.tm_min = stoi(matchs[25].str());
            time_structure.tm_sec = 0;
        }
    }
    else if (matchs[26] != "") // dd/mm/yyyy
    {
        if(stoi(matchs[28].str()) < 1970)
        {
            ostringstream buffer;

            buffer << "OpenNN Exception: DataSet Class.\n"
                   << "time_t date_to_timestamp(const string&) method.\n"
                   << "Cannot convert dates below 1970.\n";

            throw logic_error(buffer.str());
        }
        else
        {
            time_structure.tm_year = stoi(matchs[28].str())-1900;
            time_structure.tm_mon = stoi(matchs[27].str())-1;
            time_structure.tm_mday = stoi(matchs[26].str());
            time_structure.tm_hour = 0;
            time_structure.tm_min = 0;
            time_structure.tm_sec = 0;
        }
    }
    else if (matchs[29] != "") // yyyy/mmm|mmmm/dd hh:mm:ss
    {
        if(stoi(matchs[29].str()) < 1970)
        {
            ostringstream buffer;

            buffer << "OpenNN Exception: DataSet Class.\n"
                   << "time_t date_to_timestamp(const string&) method.\n"
                   << "Cannot convert dates below 1970.\n";

            throw logic_error(buffer.str());
        }
        else
        {
            regex_search(date, month, months);

            Index month_number = 0;

            if(!month.empty())
            {
                for(Index i = 1; i < 13; i++)
                {
                    if(month[static_cast<size_t>(i)] != "") month_number = i;
                }
            }

            time_structure.tm_year = stoi(matchs[29].str())-1900;
            time_structure.tm_mon = static_cast<int>(month_number) - 1;
            time_structure.tm_mday = stoi(matchs[31].str());
            time_structure.tm_hour = stoi(matchs[32].str()) - static_cast<int>(gmt);
            time_structure.tm_min = stoi(matchs[33].str());
            time_structure.tm_sec = stoi(matchs[34].str());
        }
    }
    else if (matchs[35] != "") // yyyy/mmm|mmmm/dd hh:mm
    {
        if(stoi(matchs[35].str()) < 1970)
        {
            ostringstream buffer;

            buffer << "OpenNN Exception: DataSet Class.\n"
                   << "time_t date_to_timestamp(const string&) method.\n"
                   << "Cannot convert dates below 1970.\n";

            throw logic_error(buffer.str());
        }
        else
        {
            regex_search(date, month, months);

            Index month_number = 0;
            if(!month.empty())
            {
                for(Index i =1 ; i<13  ; i++)
                {
                    if(month[static_cast<size_t>(i)] != "") month_number = i;
                }
            }

            time_structure.tm_year = stoi(matchs[35].str())-1900;
            time_structure.tm_mon = static_cast<int>(month_number) - 1;
            time_structure.tm_mday = stoi(matchs[37].str());
            time_structure.tm_hour = stoi(matchs[38].str())- static_cast<int>(gmt);
            time_structure.tm_min = stoi(matchs[39].str());
            time_structure.tm_sec = 0;
        }
    }
    else if(matchs[40] != "") // yyyy/mmm|mmmm/dd
    {
        if(stoi(matchs[40].str()) < 1970)
        {
            ostringstream buffer;

            buffer << "OpenNN Exception: DataSet Class.\n"
                   << "time_t date_to_timestamp(const string&) method.\n"
                   << "Cannot convert dates below 1970.\n";

            throw logic_error(buffer.str());
        }
        else
        {
            regex_search(date, month, months);

            Index month_number = 0;
            if(!month.empty())
            {
                for(Index i =1 ; i<13  ; i++)
                {
                    if(month[static_cast<size_t>(i)] != "") month_number = i;
                }
            }

            time_structure.tm_year = stoi(matchs[40].str())-1900;
            time_structure.tm_mon = static_cast<int>(month_number)-1;
            time_structure.tm_mday = stoi(matchs[42].str())- static_cast<int>(gmt);
            time_structure.tm_hour = 0;
            time_structure.tm_min = 0;
            time_structure.tm_sec = 0;
        }
    }
    else if (matchs[43] != "") // mmm dd, yyyy
    {
        if(stoi(matchs[45].str()) < 1970)
        {
            ostringstream buffer;

            buffer << "OpenNN Exception: DataSet Class.\n"
                   << "time_t date_to_timestamp(const string&) method.\n"
                   << "Cannot convert dates below 1970.\n";

            throw logic_error(buffer.str());
        }
        else
        {
            regex_search(date,month,months);

            Index month_number = 0;

            if(!month.empty())
            {
                for(Index i =1 ; i<13  ; i++)
                {
                    if(month[static_cast<size_t>(i)] != "") month_number = i;
                }
            }

            time_structure.tm_year = stoi(matchs[45].str())-1900;
            time_structure.tm_mon = static_cast<int>(month_number)-1;
            time_structure.tm_mday = stoi(matchs[44].str());
            time_structure.tm_hour = 0;
            time_structure.tm_min = 0;
            time_structure.tm_sec = 0;
        }
    }
    else if(matchs[46] != "") // yyyy/ mm
    {
        if(stoi(matchs[46].str()) < 1970)
        {
            ostringstream buffer;

            buffer << "OpenNN Exception: DataSet Class.\n"
                   << "time_t date_to_timestamp(const string&) method.\n"
                   << "Cannot convert dates below 1970.\n";

            throw logic_error(buffer.str());
        }
        else
        {
            time_structure.tm_year = stoi(matchs[46].str())-1900;
            time_structure.tm_mon = stoi(matchs[47].str())-1;
            time_structure.tm_mday = 1;
            time_structure.tm_hour = 0;
            time_structure.tm_min = 0;
            time_structure.tm_sec = 0;
        }
    }
    else if(matchs[48] != "") // hh:mm:ss
    {
        time_structure.tm_year = 70;
        time_structure.tm_mon = 0;
        time_structure.tm_mday = 1;
        time_structure.tm_hour = stoi(matchs[48].str());
        time_structure.tm_min = stoi(matchs[49].str());
        time_structure.tm_sec = stoi(matchs[50].str());

    }
    else if(matchs[51] != "") // mm/dd/yyyy hh:mm:ss [AP]M
    {
        time_structure.tm_year = stoi(matchs[53].str())-1900;
        time_structure.tm_mon = stoi(matchs[51].str());
        time_structure.tm_mday = stoi(matchs[52].str());
        time_structure.tm_min = stoi(matchs[55].str());
        time_structure.tm_sec = stoi(matchs[56].str());
        if(matchs[57].str()=="PM"){
            time_structure.tm_hour = stoi(matchs[54].str())+12;
        }
        else{
            time_structure.tm_hour = stoi(matchs[54].str());
        }

    }
    else if(is_numeric_string(date)){
    }
    else
    {
        ostringstream buffer;

        buffer << "OpenNN Exception: DataSet Class.\n"
               << "time_t date_to_timestamp(const string&) method.\n"
               << "Date format (" << date << ") is not implemented.\n";

        throw logic_error(buffer.str());
    }

    if(is_numeric_string(date)){
        time_t time_t_date = stoi(date);
        return(time_t_date);
    }
    else{
    return mktime(&time_structure);
    }
}


/// Returns true if the string contains the given substring, false otherwise.
/// @param str String.
/// @param sub_str Substring to search.

bool contains_substring(const string& str, const string& sub_str)
{
    if(str.find(sub_str)  != string::npos)
    {
        return true;
    }
    return false;
}


/// Removes whitespaces from the start and the end of the string passed as argument.
/// This includes the ASCII characters "\t", "\n", "\v", "\f", "\r", and " ".
/// @param str String to be checked.

void trim(string& str)
{
    //prefixing spaces

    str.erase(0, str.find_first_not_of(' '));

    //surfixing spaces

    str.erase(str.find_last_not_of(' ') + 1);
}


void erase(string& s, const char& c)
{
    s.erase(remove(s.begin(), s.end(), c), s.end());
}


/// Returns a string that has whitespace removed from the start and the end.
/// This includes the ASCII characters "\t", "\n", "\v", "\f", "\r", and " ".
/// @param str String to be checked.

string get_trimmed(const string& str)
{
    string output(str);

    //prefixing spaces

    output.erase(0, output.find_first_not_of(' '));

    //surfixing spaces

    output.erase(output.find_last_not_of(' ') + 1);

    return output;
}


/// Prepends the string pre to the beginning of the string str and returns the whole string.
/// @param pre String to be prepended.
/// @param str original string.

string prepend(const string& pre, const string& str)
{
    ostringstream buffer;

    buffer << pre << str;

    return buffer.str();
}


/// Returns true if all the elements in a string list are numeric, and false otherwise.
/// @param v String list to be checked.

bool is_numeric_string_vector(const Tensor<string, 1>& v)
{
    for(Index i = 0; i < v.size(); i++)
    {
        if(!is_numeric_string(v[i])) return false;
    }

    return true;
}


bool has_numbers(const Tensor<string, 1>& v)
{
    for(Index i = 0; i < v.size(); i++)
    {
        if(is_numeric_string(v[i])) return true;
    }

    return false;
}


bool has_strings(const Tensor<string, 1>& v)
{
    for(Index i = 0; i < v.size(); i++)
    {
        if(!is_numeric_string(v[i])) return true;
    }

    return false;
}

/// Returns true if none element in a string list is numeric, and false otherwise.
/// @param v String list to be checked.

bool is_not_numeric(const Tensor<string, 1>& v)
{
    for(Index i = 0; i < v.size(); i++)
    {
        if(is_numeric_string(v[i])) return false;
    }

    return true;
}


/// Returns true if some the elements in a string list are numeric and some others are not numeric.
/// @param v String list to be checked.

bool is_mixed(const Tensor<string, 1>& v)
{
    unsigned count_numeric = 0;
    unsigned count_not_numeric = 0;

    for(Index i = 0; i < v.size(); i++)
    {
        if(is_numeric_string(v[i]))
        {
            count_numeric++;
        }
        else
        {
            count_not_numeric++;
        }
    }

    if(count_numeric > 0 && count_not_numeric > 0)
    {
        return true;
    }
    else
    {
        return false;
    }
}


/// Replaces a substring by another one in each element of this vector.
/// @param find_what String to be replaced.
/// @param replace_with String to be put instead.

void replace_substring(Tensor<string, 1>& vector, const string& find_what, const string& replace_with)
{
    const Index size = vector.dimension(0);

    for(Index i = 0; i < size; i++)
    {
        Index position = 0;

        while((position = vector(i).find(find_what, position)) != string::npos)
        {
            vector(i).replace(position, find_what.length(), replace_with);

            position += replace_with.length();
        }
    }
}


void replace(string& source, const string& find_what, const string& replace_with)
{
    Index position = 0;

    while((position = source.find(find_what, position)) != string::npos)
    {
        source.replace(position, find_what.length(), replace_with);

        position += replace_with.length();
    }
}
}

// OpenNN: Open Neural Networks Library.
// Copyright(C) 2005-2020 Artificial Intelligence Techniques, SL.
//
// This library is free software; you can redistribute it and/or
// modify it under the terms of the GNU Lesser General Public
// License as published by the Free Software Foundation; either
// version 2.1 of the License, or any later version.
//
// This library is distributed in the hope that it will be useful,
// but WITHOUT ANY WARRANTY; without even the implied warranty of
// MERCHANTABILITY or FITNESS FOR A PARTICULAR PURPOSE.  See the GNU
// Lesser General Public License for more details.

// You should have received a copy of the GNU Lesser General Public
// License along with this library; if not, write to the Free Software
// Foundation, Inc., 51 Franklin St, Fifth Floor, Boston, MA  02110-1301  USA<|MERGE_RESOLUTION|>--- conflicted
+++ resolved
@@ -134,12 +134,9 @@
     // Find first "non-delimiter"
 
     Index index = 0;
-<<<<<<< HEAD
+
     Index old_pos;
-=======
-    Index old_pos = 0;
-    Index old_last_pos;
->>>>>>> 972d2650
+
 
     while(string::npos != position || string::npos != last_position)
     {
