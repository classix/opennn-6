--- conflicted
+++ resolved
@@ -98,11 +98,7 @@
 
     // Outputs
 
-<<<<<<< HEAD
-//    virtual generic_tensor calculate_outputs(generic_tensor&); // Cannot be const because of Recurrent and LSTM layers
-=======
     virtual void calculate_outputs(type*, Tensor<Index, 1>&,  type*, Tensor<Index, 1>&){}
->>>>>>> 3575294e
 
     virtual Tensor<type, 2> calculate_outputs(const Tensor<type, 2>&); // Cannot be const because of Recurrent and LSTM layers
     virtual Tensor<type, 4> calculate_outputs(const Tensor<type, 4>&) {return Tensor<type, 4>();}
