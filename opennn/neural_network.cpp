//   OpenNN: Open Neural Networks Library
//   www.opennn.net
//
//   N E U R A L   N E T W O R K   C L A S S
//
//   Artificial Intelligence Techniques SL
//   artelnics@artelnics.com

#include "neural_network.h"

namespace opennn
{

/// Default constructor.
/// It creates an empty neural network object.
/// It also initializes all pointers in the object to nullptr.
/// Finally, it initializes the rest of the members to their default values.

NeuralNetwork::NeuralNetwork()
{
    set();
}


/// Type of model and architecture of the Neural Network constructor.
/// It creates a neural network object with the given model type and architecture.
/// It initializes the rest of the members to their default values.
/// @param model_type Type of problem to be solved with the neural network
<<<<<<< HEAD
/// (Approximation, Classification, Forecasting, ImageClassification, TextClassification, AutoAssociation).
=======
/// (Approximation, Classification, Forecasting, ImageClassification).
>>>>>>> 0f529f5d
/// @param architecture Architecture of the neural network({inputs_number, hidden_neurons_number, outputs_number}).

NeuralNetwork::NeuralNetwork(const NeuralNetwork::ProjectType& model_type, const Tensor<Index, 1>& architecture)
{
    set(model_type, architecture);
}


NeuralNetwork::NeuralNetwork(const NeuralNetwork::ProjectType& model_type, const initializer_list<Index>& architecture_list)
{
    Tensor<Index, 1> architecture(architecture_list.size());
    architecture.setValues(architecture_list);

    set(model_type, architecture);
}


/// (Convolutional layer) constructor.
/// It creates a neural network object with the given parameters.
/// Note that this method is only valid when our problem presents convolutional layers.

NeuralNetwork::NeuralNetwork(const Tensor<Index, 1>& new_inputs_dimensions,
                             const Index& new_blocks_number,
                             const Tensor<Index, 1>& new_filters_dimensions,
                             const Index& new_outputs_number)
{
    set(new_inputs_dimensions, new_blocks_number, new_filters_dimensions, new_outputs_number);
}


/// File constructor.
/// It creates a neural network object by loading its members from an XML-type file.
/// @param file_name Name of neural network file.

NeuralNetwork::NeuralNetwork(const string& file_name)
{
    load(file_name);
}


/// XML constructor.
/// It creates a neural network object by loading its members from an XML document.
/// @param document TinyXML document containing the neural network data.

NeuralNetwork::NeuralNetwork(const tinyxml2::XMLDocument& document)
{
    from_XML(document);
}


/// Layers constructor.
/// It creates a neural network object by
/// It also sets the rest of the members to their default values.

NeuralNetwork::NeuralNetwork(const Tensor<Layer*, 1>& new_layers_pointers)
{
    set();

    layers_pointers = new_layers_pointers;
}


/// Destructor.

NeuralNetwork::~NeuralNetwork()
{
    delete_layers();
}


void NeuralNetwork::delete_layers()
{
    const Index layers_number = get_layers_number();

    for(Index i = 0;  i < layers_number; i++)
    {
        delete layers_pointers[i];

        layers_pointers[i] = nullptr;
    }

    layers_pointers.resize(0);
}


/// Add a new layer to the Neural Network model.
/// @param layer The layer that will be added.

void NeuralNetwork::add_layer(Layer* layer_pointer)
{
    if(has_bounding_layer())
    {
        ostringstream buffer;

        buffer << "OpenNN Exception: NeuralNetwork class.\n"
               << "NeuralNetwork::add_layer() method.\n"
               << "No layers can be added after a bounding layer.\n";

        print();

        throw invalid_argument(buffer.str());
    }

    if(has_probabilistic_layer())
    {
        ostringstream buffer;

        buffer << "OpenNN Exception: NeuralNetwork class.\n"
               << "NeuralNetwork::add_layer() method.\n"
               << "No layers can be added after a probabilistic layer.\n";

        throw invalid_argument(buffer.str());
    }

    //    if(layer_pointer->get_type_string() == "Pooling")
    //    {
    //        ostringstream buffer;

    //        buffer << "OpenNN Exception: NeuralNetwork class.\n"
    //               << "NeuralNetwork::add_layer() method.\n"
    //               << "Pooling Layer is not available yet. It will be included in future versions.\n";

    //        throw invalid_argument(buffer.str());
    //    }

    //    if(layer_pointer->get_type_string() == "Convolutional")
    //    {
    //        ostringstream buffer;

    //        buffer << "OpenNN Exception: NeuralNetwork class.\n"
    //               << "NeuralNetwork::add_layer() method.\n"
    //               << "Convolutional Layer is not available yet. It will be included in future versions.\n";

    //        throw invalid_argument(buffer.str());
    //    }

    const Layer::Type layer_type = layer_pointer->get_type();

    if(check_layer_type(layer_type))
    {
        const Index old_layers_number = get_layers_number();

        Tensor<Layer*, 1> old_layers_pointers = get_layers_pointers();

        layers_pointers.resize(old_layers_number+1);

        for(Index i = 0; i < old_layers_number; i++) layers_pointers(i) = old_layers_pointers(i);

        layers_pointers(old_layers_number) = layer_pointer;
    }
    else
    {
        ostringstream buffer;

        buffer << "OpenNN Exception: NeuralNetwork class.\n"
               << "void add_layer(const Layer*) method.\n"
               << "Layer type " << layer_pointer->get_type_string() << " cannot be added in position " << layers_pointers.size()
               << " in the neural network architecture.\n";

        throw invalid_argument(buffer.str());
    }
}


/// Check if a given layer type can be added to the structure of the neural network.
/// LSTM and Recurrent layers can only be added at the beginning.
/// @param layer_type Type of new layer to be added.

bool NeuralNetwork::check_layer_type(const Layer::Type layer_type)
{
    const Index layers_number = layers_pointers.size();

    if(layers_number > 1 && (layer_type == Layer::Type::Recurrent || layer_type == Layer::Type::LongShortTermMemory))
    {
        return false;
    }
    else if(layers_number == 1 && (layer_type == Layer::Type::Recurrent || layer_type == Layer::Type::LongShortTermMemory))
    {
        const Layer::Type first_layer_type = layers_pointers[0]->get_type();

        if(first_layer_type != Layer::Type::Scaling) return false;
    }

    return true;
}


/// Returns true if the neural network object has a scaling layer object inside,
/// and false otherwise.

bool NeuralNetwork::has_scaling_layer() const
{
    const Index layers_number = get_layers_number();

    for(Index i = 0; i < layers_number; i++)
    {
        if(layers_pointers[i]->get_type() == Layer::Type::Scaling) return true;
    }

    return false;
}


/// Returns true if the neural network object has a long short-term memory layer object inside,
/// and false otherwise.

bool NeuralNetwork::has_long_short_term_memory_layer() const
{
    const Index layers_number = get_layers_number();

    for(Index i = 0; i < layers_number; i++)
    {
        if(layers_pointers[i]->get_type() == Layer::Type::LongShortTermMemory) return true;
    }

    return false;
}


/// Returns true if the neural network object has a convolutional object inside,
/// and false otherwise.

bool NeuralNetwork::has_convolutional_layer() const
{
    const Index layers_number = get_layers_number();

    for(Index i = 0; i < layers_number; i++)
    {
        if(layers_pointers[i]->get_type() == Layer::Type::Convolutional) return true;
    }

    return false;
}

/// Returns true if the neural network object has a flaten object inside,
/// and false otherwise.

bool NeuralNetwork::has_flatten_layer() const
{
    const Index layers_number = get_layers_number();

    for(Index i = 0; i < layers_number; i++)
    {
        if(layers_pointers[i]->get_type() == Layer::Type::Flatten) return true;
    }

    return false;
}



/// Returns true if the neural network object has a recurrent layer object inside,
/// and false otherwise.

bool NeuralNetwork::has_recurrent_layer() const
{
    const Index layers_number = get_layers_number();

    for(Index i = 0; i < layers_number; i++)
    {
        if(layers_pointers[i]->get_type() == Layer::Type::Recurrent) return true;
    }

    return false;
}


/// Returns true if the neural network object has an unscaling layer object inside,
/// and false otherwise.

bool NeuralNetwork::has_unscaling_layer() const
{
    const Index layers_number = get_layers_number();

    for(Index i = 0; i < layers_number; i++)
    {
        if(layers_pointers[i]->get_type() == Layer::Type::Unscaling) return true;
    }

    return false;
}


/// Returns true if the neural network object has a bounding layer object inside,
/// and false otherwise.

bool NeuralNetwork::has_bounding_layer() const
{
    const Index layers_number = get_layers_number();

    for(Index i = 0; i < layers_number; i++)
    {
        if(layers_pointers[i]->get_type() == Layer::Type::Bounding) return true;
    }

    return false;
}


/// Returns true if the neural network object has a probabilistic layer object inside,
/// and false otherwise.

bool NeuralNetwork::has_probabilistic_layer() const
{
    const Index layers_number = get_layers_number();

    for(Index i = 0; i < layers_number; i++)
    {
        if(layers_pointers[i]->get_type() == Layer::Type::Probabilistic) return true;
    }

    return false;
}


/// Returns true if the neural network object is empty,
/// and false otherwise.

bool NeuralNetwork::is_empty() const
{
    if(layers_pointers.dimension(0) == 0) return true;

    return false;
}


/// Returns a string vector with the names of the variables used as inputs.

const Tensor<string, 1>& NeuralNetwork::get_inputs_names() const
{
    return inputs_names;
}


/// Returns a string with the name of the variable used as inputs on a certain index.
/// @param index Index of the variable to be examined.

string NeuralNetwork::get_input_name(const Index& index) const
{
    return inputs_names[index];
}


/// Returns the index of the variable with a given name.
/// @param name Name of the variable to be examined.

Index NeuralNetwork::get_input_index(const string& name) const
{
    for(Index i = 0; i < inputs_names.size(); i++)
    {
        if(inputs_names(i) == name) return i;
    }

    return 0;
}

NeuralNetwork::ProjectType NeuralNetwork::get_project_type() const
{
    return project_type;
}


string NeuralNetwork::get_project_type_string() const
{
    if(project_type == ProjectType::Approximation)
    {
        return "Approximation";
    }
    else if(project_type == ProjectType::Classification)
    {
        return "Classification";
    }
    else if(project_type == ProjectType::Forecasting)
    {
        return "Forecasting";
    }
    else if(project_type == ProjectType::ImageClassification)
    {
        return "ImageClassification";
    }
<<<<<<< HEAD
    else if(project_type == ProjectType::TextGeneration)
    {
        return "TextGeneration";
    }
    else if(project_type == ProjectType::AutoAssociation)
    {
        return "AutoAssociation";
    }
=======
>>>>>>> 0f529f5d
}

/// Returns a string vector with the names of the variables used as outputs.

const Tensor<string, 1>& NeuralNetwork::get_outputs_names() const
{
    return outputs_names;
}


/// Returns a string with the name of the variable used as outputs on a certain index.
/// @param index Index of the variable to be examined.

string NeuralNetwork::get_output_name(const Index& index) const
{
    return outputs_names[index];
}


/// Returns the index of the variable with a given name.
/// @param name Name of the variable to be examined.

Index NeuralNetwork::get_output_index(const string& name) const
{
    for(Index i = 0; i < outputs_names.size(); i++)
    {
        if(outputs_names(i) == name) return i;
    }

    return 0;
}


/// Returns a pointer to the layers object composing this neural network object.

Tensor<Layer*, 1> NeuralNetwork::get_layers_pointers() const
{
    return layers_pointers;
}


Layer* NeuralNetwork::get_layer_pointer(const Index& layer_index) const
{
    return layers_pointers(layer_index);
}


/// Returns a pointer to the trainable layers object composing this neural network object.

Tensor<Layer*, 1> NeuralNetwork::get_trainable_layers_pointers() const
{
    const Index layers_number = get_layers_number();

    const Index trainable_layers_number = get_trainable_layers_number();

    Tensor<Layer*, 1> trainable_layers_pointers(trainable_layers_number);

    Index index = 0;

    for(Index i = 0; i < layers_number; i++)
    {
        if(layers_pointers[i]->get_type() != Layer::Type::Scaling
<<<<<<< HEAD
            && layers_pointers[i]->get_type() != Layer::Type::Unscaling
            && layers_pointers[i]->get_type() != Layer::Type::Bounding)
=======
                && layers_pointers[i]->get_type() != Layer::Type::Unscaling
                && layers_pointers[i]->get_type() != Layer::Type::Bounding)
>>>>>>> 0f529f5d
        {
            trainable_layers_pointers[index] = layers_pointers[i];
            index++;
        }
    }

    return trainable_layers_pointers;
}


/// Returns a vector with the indices of the trainable layers.

Tensor<Index, 1> NeuralNetwork::get_trainable_layers_indices() const
{
    const Index layers_number = get_layers_number();

    const Index trainable_layers_number = get_trainable_layers_number();

    Tensor<Index, 1> trainable_layers_indices(trainable_layers_number);

    Index trainable_layer_index = 0;

    for(Index i = 0; i < layers_number; i++)
    {
        if(layers_pointers[i]->get_type() != Layer::Type::Scaling
                && layers_pointers[i]->get_type() != Layer::Type::Unscaling
                && layers_pointers[i]->get_type() != Layer::Type::Bounding)
        {
            trainable_layers_indices[trainable_layer_index] = i;
            trainable_layer_index++;
        }
    }

    return trainable_layers_indices;
}


/// Returns a pointer to the scaling layer object composing this neural network object.

ScalingLayer* NeuralNetwork::get_scaling_layer_pointer() const
{
    const Index layers_number = get_layers_number();

    for(Index i = 0; i < layers_number; i++)
    {
        if(layers_pointers[i]->get_type() == Layer::Type::Scaling)
        {
            return dynamic_cast<ScalingLayer*>(layers_pointers[i]);
        }
    }

    ostringstream buffer;

    buffer << "OpenNN Exception: NeuralNetwork class.\n"
           << "ScalingLayer* get_scaling_layer_pointer() const method.\n"
           << "No scaling layer in neural network.\n";

    throw invalid_argument(buffer.str());
}


/// Returns a pointer to the unscaling layers object composing this neural network object.

UnscalingLayer* NeuralNetwork::get_unscaling_layer_pointer() const
{
    const Index layers_number = get_layers_number();

    for(Index i = 0; i < layers_number; i++)
    {
        if(layers_pointers[i]->get_type() == Layer::Type::Unscaling)
        {
            return dynamic_cast<UnscalingLayer*>(layers_pointers[i]);
        }
    }

    ostringstream buffer;

    buffer << "OpenNN Exception: NeuralNetwork class.\n"
           << "UnscalingLayer* get_unscaling_layer_pointer() const method.\n"
           << "No unscaling layer in neural network.\n";

    throw invalid_argument(buffer.str());
}


/// Returns a pointer to the bounding layer object composing this neural network object.

BoundingLayer* NeuralNetwork::get_bounding_layer_pointer() const
{
    const Index layers_number = get_layers_number();

    for(Index i = 0; i < layers_number; i++)
    {
        if(layers_pointers[i]->get_type() == Layer::Type::Bounding)
        {
            return dynamic_cast<BoundingLayer*>(layers_pointers[i]);
        }
    }

    ostringstream buffer;

    buffer << "OpenNN Exception: NeuralNetwork class.\n"
           << "BoundingLayer* get_bounding_layer_pointer() const method.\n"
           << "No bounding layer in neural network.\n";

    throw invalid_argument(buffer.str());
}

/// Returns a pointer to the flatten layer object composing this neural network object.

FlattenLayer* NeuralNetwork::get_flatten_layer_pointer() const
{
    const Index layers_number = get_layers_number();

    for(Index i = 0; i < layers_number; i++)
    {
        if(layers_pointers[i]->get_type() == Layer::Type::Flatten)
        {
            return dynamic_cast<FlattenLayer*>(layers_pointers[i]);
        }
    }

    ostringstream buffer;

    buffer << "OpenNN Exception: NeuralNetwork class.\n"
           << "BoundingLayer* get_flatten_layer_pointer() const method.\n"
           << "No flatten layer in neural network.\n";

    throw invalid_argument(buffer.str());
}


ConvolutionalLayer* NeuralNetwork::get_convolutional_layer_pointer() const
{
    const Index layers_number = get_layers_number();
<<<<<<< HEAD

    for(Index i = 0; i < layers_number; i++)
    {
        if(layers_pointers[i]->get_type() == Layer::Type::Convolutional)
        {
            return dynamic_cast<ConvolutionalLayer*>(layers_pointers[i]);
        }
    }

    ostringstream buffer;

    buffer << "OpenNN Exception: NeuralNetwork class.\n"
           << "ConvolutionalLayer* get_convolutional_layer_pointer() const method.\n"
           << "No convolutional layer in neural network.\n";

    throw invalid_argument(buffer.str());
}
=======

    for(Index i = 0; i < layers_number; i++)
    {
        if(layers_pointers[i]->get_type() == Layer::Type::Convolutional)
        {
            return dynamic_cast<ConvolutionalLayer*>(layers_pointers[i]);
        }
    }

    ostringstream buffer;

    buffer << "OpenNN Exception: NeuralNetwork class.\n"
           << "ConvolutionalLayer* get_convolutional_layer_pointer() const method.\n"
           << "No convolutional layer in neural network.\n";

    throw invalid_argument(buffer.str());
}


PoolingLayer* NeuralNetwork::get_pooling_layer_pointer() const
{
    const Index layers_number = get_layers_number();

    for(Index i = 0; i < layers_number; i++)
    {
        if(layers_pointers[i]->get_type() == Layer::Type::Pooling)
        {
            return dynamic_cast<PoolingLayer*>(layers_pointers[i]);
        }
    }
>>>>>>> 0f529f5d

    ostringstream buffer;

<<<<<<< HEAD
PoolingLayer* NeuralNetwork::get_pooling_layer_pointer() const
{
    const Index layers_number = get_layers_number();

    for(Index i = 0; i < layers_number; i++)
    {
        if(layers_pointers[i]->get_type() == Layer::Type::Pooling)
        {
            return dynamic_cast<PoolingLayer*>(layers_pointers[i]);
        }
    }

    ostringstream buffer;

    buffer << "OpenNN Exception: NeuralNetwork class.\n"
           << "PoolingLayer* get_pooling_layer_pointer() const method.\n"
           << "No pooling layer in neural network.\n";

    throw invalid_argument(buffer.str());
}


/// Returns a pointer to the first probabilistic layer composing this neural network.

ProbabilisticLayer* NeuralNetwork::get_probabilistic_layer_pointer() const
{
    const Index layers_number = get_layers_number();

    for(Index i = 0; i < layers_number; i++)
    {
        if(layers_pointers[i]->get_type() == Layer::Type::Probabilistic)
        {
            return dynamic_cast<ProbabilisticLayer*>(layers_pointers[i]);
        }
    }

    ostringstream buffer;

    buffer << "OpenNN Exception: NeuralNetwork class.\n"
           << "ProbabilisticLayer* get_probabilistic_layer_pointer() const method.\n"
           << "No probabilistic layer in neural network.\n";

    throw invalid_argument(buffer.str());
}

/// Returns a pointer to the long short-term memory layer of this neural network, if it exits.

=======
    buffer << "OpenNN Exception: NeuralNetwork class.\n"
           << "PoolingLayer* get_pooling_layer_pointer() const method.\n"
           << "No pooling layer in neural network.\n";

    throw invalid_argument(buffer.str());
}


/// Returns a pointer to the first probabilistic layer composing this neural network.

ProbabilisticLayer* NeuralNetwork::get_probabilistic_layer_pointer() const
{
    const Index layers_number = get_layers_number();

    for(Index i = 0; i < layers_number; i++)
    {
        if(layers_pointers[i]->get_type() == Layer::Type::Probabilistic)
        {
            return dynamic_cast<ProbabilisticLayer*>(layers_pointers[i]);
        }
    }

    ostringstream buffer;

    buffer << "OpenNN Exception: NeuralNetwork class.\n"
           << "ProbabilisticLayer* get_probabilistic_layer_pointer() const method.\n"
           << "No probabilistic layer in neural network.\n";

    throw invalid_argument(buffer.str());
}

/// Returns a pointer to the long short-term memory layer of this neural network, if it exits.

>>>>>>> 0f529f5d
LongShortTermMemoryLayer* NeuralNetwork::get_long_short_term_memory_layer_pointer() const
{
    const Index layers_number = get_layers_number();

    for(Index i = 0; i < layers_number; i++)
    {
        if(layers_pointers[i]->get_type() == Layer::Type::LongShortTermMemory)
        {
            return dynamic_cast<LongShortTermMemoryLayer*>(layers_pointers[i]);
        }
    }

    ostringstream buffer;

    buffer << "OpenNN Exception: NeuralNetwork class.\n"
           << "LongShortTermMemoryLayer* get_long_short_term_memory_layer_pointer() const method.\n"
           << "No long-short-term memory layer in neural network.\n";

    throw invalid_argument(buffer.str());
}


/// Returns a pointer to the recurrent layer of this neural network, if it exits.

RecurrentLayer* NeuralNetwork::get_recurrent_layer_pointer() const
{
    const Index layers_number = get_layers_number();

    for(Index i = 0; i < layers_number; i++)
    {
        if(layers_pointers[i]->get_type() == Layer::Type::Recurrent)
        {
            return dynamic_cast<RecurrentLayer*>(layers_pointers[i]);
        }
    }

    ostringstream buffer;

    buffer << "OpenNN Exception: NeuralNetwork class.\n"
           << "RecurrentLayer* get_recurrent_layer_pointer() const method.\n"
           << "No recurrent layer in neural network.\n";

    throw invalid_argument(buffer.str());
}


/// Returns true if messages from this class are displayed on the screen, or false if messages
/// from this class are not displayed on the screen.

const bool& NeuralNetwork::get_display() const
{
    return display;
}


/// This method deletes all the pointers in the neural network.
/// It also sets the rest of the members to their default values.

void NeuralNetwork::set()
{
    inputs_names.resize(0);

    outputs_names.resize(0);

    delete_layers();

    set_default();
}


/// Sets a new neural network with a given neural network architecture.
/// It also sets the rest of the members to their default values.
/// @param architecture Architecture of the neural network.

void NeuralNetwork::set(const NeuralNetwork::ProjectType& model_type, const Tensor<Index, 1>& architecture)
{
    delete_layers();

    if(architecture.size() <= 1) return;

    const Index size = architecture.size();

    const Index inputs_number = architecture[0];
    const Index outputs_number = architecture[size-1];

    inputs_names.resize(inputs_number);
<<<<<<< HEAD

    ScalingLayer* scaling_layer_pointer = new ScalingLayer(inputs_number);

    this->add_layer(scaling_layer_pointer);

=======

    ScalingLayer* scaling_layer_pointer = new ScalingLayer(inputs_number);

    this->add_layer(scaling_layer_pointer);

>>>>>>> 0f529f5d
    if(model_type == ProjectType::Approximation)
    {
        for(Index i = 0; i < size-1; i++)
        {
            PerceptronLayer* perceptron_layer_pointer = new PerceptronLayer(architecture[i], architecture[i+1]);
            perceptron_layer_pointer->set_name("perceptron_layer_" + to_string(i+1));

            this->add_layer(perceptron_layer_pointer);

            if(i == size-2) perceptron_layer_pointer->set_activation_function(PerceptronLayer::ActivationFunction::Linear);
        }

        UnscalingLayer* unscaling_layer_pointer = new UnscalingLayer(outputs_number);

        this->add_layer(unscaling_layer_pointer);

        BoundingLayer* bounding_layer_pointer = new BoundingLayer(outputs_number);

        this->add_layer(bounding_layer_pointer);
    }
    else if(model_type == ProjectType::Classification || model_type == ProjectType::TextClassification)
    {
        for(Index i = 0; i < size-2; i++)
        {
            PerceptronLayer* perceptron_layer_pointer = new PerceptronLayer(architecture[i], architecture[i+1]);

            perceptron_layer_pointer->set_name("perceptron_layer_" + to_string(i+1));

            this->add_layer(perceptron_layer_pointer);
        }

        ProbabilisticLayer* probabilistic_layer_pointer = new ProbabilisticLayer(architecture[size-2], architecture[size-1]);

        this->add_layer(probabilistic_layer_pointer);
    }
    else if(model_type == ProjectType::Forecasting)
    {
<<<<<<< HEAD
        //                LongShortTermMemoryLayer* long_short_term_memory_layer_pointer = new LongShortTermMemoryLayer(architecture[0], architecture[1]);
        //                RecurrentLayer* long_short_term_memory_layer_pointer = new RecurrentLayer(architecture[0], architecture[1]);

        //                this->add_layer(long_short_term_memory_layer_pointer);

        for(Index i = 0 /* 1 when lstm layer*/; i < size-1 /*size-1 when lstm layer*/; i++)
=======
        //        LongShortTermMemoryLayer* long_short_term_memory_layer_pointer = new LongShortTermMemoryLayer(architecture[0], architecture[1]);
        //        RecurrentLayer* long_short_term_memory_layer_pointer = new RecurrentLayer(architecture[0], architecture[1]);

        //        this->add_layer(long_short_term_memory_layer_pointer);

        for(Index i = 0; i < size-1; i++)
>>>>>>> 0f529f5d
        {
            PerceptronLayer* perceptron_layer_pointer = new PerceptronLayer(architecture[i], architecture[i+1]);

            perceptron_layer_pointer->set_name("perceptron_layer_" + to_string(i+1));

            this->add_layer(perceptron_layer_pointer);

            if(i == size-2) perceptron_layer_pointer->set_activation_function(PerceptronLayer::ActivationFunction::Linear);
        }

        UnscalingLayer* unscaling_layer_pointer = new UnscalingLayer(architecture[size-1]);

        this->add_layer(unscaling_layer_pointer);

        BoundingLayer* bounding_layer_pointer = new BoundingLayer(outputs_number);

        this->add_layer(bounding_layer_pointer);
    }
    else if(model_type == ProjectType::ImageClassification)
<<<<<<< HEAD
    {
        // Use the set mode build specifically for image classification
    }
    else if(model_type == ProjectType::TextGeneration)
    {
        LongShortTermMemoryLayer* long_short_term_memory_layer_pointer = new LongShortTermMemoryLayer(architecture[0], architecture[1]);

        ProbabilisticLayer* probabilistic_layer_pointer = new ProbabilisticLayer(architecture[1], architecture[2]);

        this->add_layer(long_short_term_memory_layer_pointer);
        this->add_layer(probabilistic_layer_pointer);
    }
    else if(model_type == ProjectType::AutoAssociation)
    {
        const Index mapping_neurons_number = 10;
        const Index bottle_neck_neurons_number = architecture[1];
        const Index target_variables_number = architecture[2];

        PerceptronLayer *mapping_layer = new PerceptronLayer(architecture[0], mapping_neurons_number, PerceptronLayer::ActivationFunction::HyperbolicTangent);
        mapping_layer->set_name("mapping_layer");
        PerceptronLayer *bottle_neck_layer = new PerceptronLayer(mapping_neurons_number, bottle_neck_neurons_number, PerceptronLayer::ActivationFunction::Linear);
        bottle_neck_layer->set_name("bottle_neck_layer");
        PerceptronLayer *demapping_layer = new PerceptronLayer(bottle_neck_neurons_number, mapping_neurons_number, PerceptronLayer::ActivationFunction::HyperbolicTangent);
        demapping_layer->set_name("demapping_layer");
        PerceptronLayer *output_layer = new PerceptronLayer(mapping_neurons_number, target_variables_number, PerceptronLayer::ActivationFunction::Linear);
        output_layer->set_name("output_layer");
        UnscalingLayer *unscaling_layer = new UnscalingLayer(target_variables_number);

        this->add_layer(mapping_layer);
        this->add_layer(bottle_neck_layer);
        this->add_layer(demapping_layer);
        this->add_layer(output_layer);
        this->add_layer(unscaling_layer);
    }

    outputs_names.resize(outputs_number);

    set_default();
}


void NeuralNetwork::set(const NeuralNetwork::ProjectType& model_type, const initializer_list<Index>& architecture_list)
{
    Tensor<Index, 1> architecture(architecture_list.size());
    architecture.setValues(architecture_list);

    set_project_type(model_type);

    set(model_type, architecture);
}


/// Sets a new neural network with a given convolutional neural network architecture (CNN).
/// It also sets the rest of the members to their default values.
/// @param input_variables_dimensions Define the dimensions of the input varibales.
/// @param blocks_number Number of blocks.
/// @param filters_dimensions Architecture of the neural network.
/// @param outputs_number Architecture of the neural network.

void NeuralNetwork::set(const Tensor<Index, 1>& input_variables_dimensions,
                        const Index& blocks_number,
                        const Tensor<Index, 1>& filters_dimensions,
                        const Index& outputs_number)
{
    delete_layers();

    ScalingLayer* scaling_layer = new ScalingLayer(input_variables_dimensions);

    this->add_layer(scaling_layer);

    Tensor<Index, 1> outputs_dimensions = scaling_layer->get_outputs_dimensions();

    for(Index i = 0; i < blocks_number; i++)
    {
        ConvolutionalLayer* convolutional_layer = new ConvolutionalLayer(outputs_dimensions, filters_dimensions);
        this->add_layer(convolutional_layer);

        outputs_dimensions = convolutional_layer->get_outputs_dimensions();

        // Pooling layer 1

        PoolingLayer* pooling_layer_1 = new PoolingLayer(outputs_dimensions);
        this->add_layer(pooling_layer_1);

        outputs_dimensions = pooling_layer_1->get_outputs_dimensions();
    }

    FlattenLayer* flatten_layer = new FlattenLayer(outputs_dimensions);
    this->add_layer(flatten_layer);

    outputs_dimensions = flatten_layer->get_outputs_dimensions();

    const Tensor<Index, 0> outputs_dimensions_prod = outputs_dimensions.prod();

    PerceptronLayer* perceptron_layer = new PerceptronLayer(outputs_dimensions_prod(0), 3);
    perceptron_layer->set_name("perceptron_layer_1");
    this->add_layer(perceptron_layer);

    const Index perceptron_layer_outputs = perceptron_layer->get_neurons_number();

    ProbabilisticLayer* probabilistic_layer = new ProbabilisticLayer(perceptron_layer_outputs, outputs_number);
    this->add_layer(probabilistic_layer);
}


/// Sets the neural network members by loading them from an XML file.
/// @param file_name Neural network XML file_name.

void NeuralNetwork::set(const string& file_name)
{
    delete_layers();

=======
    {
        // Use the set mode build specifically for image classification
    }

    outputs_names.resize(outputs_number);

    set_default();
}


void NeuralNetwork::set(const NeuralNetwork::ProjectType& model_type, const initializer_list<Index>& architecture_list)
{
    Tensor<Index, 1> architecture(architecture_list.size());
    architecture.setValues(architecture_list);

    set_project_type(model_type);

    set(model_type, architecture);
}


/// Sets a new neural network with a given convolutional neural network architecture (CNN).
/// It also sets the rest of the members to their default values.
/// @param input_variables_dimensions Define the dimensions of the input varibales.
/// @param blocks_number Number of blocks.
/// @param filters_dimensions Architecture of the neural network.
/// @param outputs_number Architecture of the neural network.

void NeuralNetwork::set(const Tensor<Index, 1>& input_variables_dimensions,
                        const Index& blocks_number,
                        const Tensor<Index, 1>& filters_dimensions,
                        const Index& outputs_number)
{
    delete_layers();

    ScalingLayer* scaling_layer = new ScalingLayer(input_variables_dimensions);

    this->add_layer(scaling_layer);

    Tensor<Index, 1> outputs_dimensions = scaling_layer->get_outputs_dimensions();

    for(Index i = 0; i < blocks_number; i++)
    {
        ConvolutionalLayer* convolutional_layer = new ConvolutionalLayer(outputs_dimensions, filters_dimensions);
        this->add_layer(convolutional_layer);

        outputs_dimensions = convolutional_layer->get_outputs_dimensions();

        // Pooling layer 1

        PoolingLayer* pooling_layer_1 = new PoolingLayer(outputs_dimensions);
        this->add_layer(pooling_layer_1);

        outputs_dimensions = pooling_layer_1->get_outputs_dimensions();
    }

    FlattenLayer* flatten_layer = new FlattenLayer(outputs_dimensions);
    this->add_layer(flatten_layer);

    outputs_dimensions = flatten_layer->get_outputs_dimensions();

    const Tensor<Index, 0> outputs_dimensions_prod = outputs_dimensions.prod();

    PerceptronLayer* perceptron_layer = new PerceptronLayer(outputs_dimensions_prod(0), 3);
    perceptron_layer->set_name("perceptron_layer_1");
    this->add_layer(perceptron_layer);

    const Index perceptron_layer_outputs = perceptron_layer->get_neurons_number();

    ProbabilisticLayer* probabilistic_layer = new ProbabilisticLayer(perceptron_layer_outputs, outputs_number);
    this->add_layer(probabilistic_layer);
}


/// Sets the neural network members by loading them from an XML file.
/// @param file_name Neural network XML file_name.

void NeuralNetwork::set(const string& file_name)
{
    delete_layers();

>>>>>>> 0f529f5d
    load(file_name);
}

void NeuralNetwork::set_project_type(const NeuralNetwork::ProjectType& new_project_type)
{
    project_type = new_project_type;
}

<<<<<<< HEAD
void NeuralNetwork::set_project_type_string(const string& new_project_type)
{
    if(new_project_type == "Approximation")
    {
        set_project_type(ProjectType::Approximation);
    }
    else if(new_project_type == "Classification")
    {
        set_project_type(ProjectType::Classification);
    }
    else if(new_project_type == "Forecasting")
    {
        set_project_type(ProjectType::Forecasting);
    }
    else if(new_project_type == "ImageClassification")
    {
        set_project_type(ProjectType::ImageClassification);
    }
    else if(new_project_type == "TextClassification")
    {
        set_project_type(ProjectType::TextClassification);
    }
    else if(new_project_type == "AutoAssociation")
    {
        set_project_type(ProjectType::AutoAssociation);
=======
void NeuralNetwork::set_project_type_string(const string& newLearningTask)
{
    if(newLearningTask == "Approximation")
    {
        set_project_type(ProjectType::Approximation);
    }
    else if(newLearningTask == "Classification")
    {
        set_project_type(ProjectType::Classification);
    }
    else if(newLearningTask == "Forecasting")
    {
        set_project_type(ProjectType::Forecasting);
    }
    else if(newLearningTask == "ImageClassification")
    {
        set_project_type(ProjectType::ImageClassification);
>>>>>>> 0f529f5d
    }
    else
    {
        const string message =
<<<<<<< HEAD
                "Neural Network class exception:\n"
                "void set_project_type_string(const string&)\n"
                "Unknown project type: " + new_project_type + "\n";
=======
                "Neural Engine Exception:\n"
                "void NeuralEngine::setProjectType(const QString&)\n"
                "Unknown project type: " + newLearningTask + "\n";
>>>>>>> 0f529f5d

        throw logic_error(message);
    }
}


/// Sets the names of inputs in neural network
/// @param new_inputs_names Tensor with the new names of inputs.

void NeuralNetwork::set_inputs_names(const Tensor<string, 1>& new_inputs_names)
{
    inputs_names = new_inputs_names;
}


/// Sets the names of outputs in neural network.
/// @param new_outputs_names Tensor with the new names of outputs.

void NeuralNetwork::set_outputs_names(const Tensor<string, 1>& new_outputs_names)
{
    outputs_names = new_outputs_names;
}


/// Sets the new inputs number of this neural network object.
/// @param new_inputs_number Number of inputs.

void NeuralNetwork::set_inputs_number(const Index& new_inputs_number)
{
#ifdef OPENNN_DEBUG

    if(new_inputs_number == 0)
    {
        ostringstream buffer;

        buffer << "OpenNN Exception: NeuralNetwork class.\n"
               << "void set_inputs_number(const Index&) method.\n"
               << "The number of inputs (" << new_inputs_number << ") must be greater than 0.\n";

        throw invalid_argument(buffer.str());
    }

#endif

    inputs_names.resize(new_inputs_number);

    if(has_scaling_layer())
    {
        ScalingLayer* scaling_layer_pointer = get_scaling_layer_pointer();

        scaling_layer_pointer->set_inputs_number(new_inputs_number);
    }

    const Index trainable_layers_number = get_trainable_layers_number();
    Tensor<Layer*, 1> trainable_layers_pointers = get_trainable_layers_pointers();

    if(trainable_layers_number > 0)
    {
        trainable_layers_pointers[0]->set_inputs_number(new_inputs_number);
    }
}


/// Sets the new inputs number of this neural network object.
/// @param inputs Boolean vector containing the number of inputs.

void NeuralNetwork::set_inputs_number(const Tensor<bool, 1>& inputs)
{
    if(layers_pointers.dimension(0) == 0) return;

    Index new_inputs_number = 0;

    for(Index i = 0; i < inputs.dimension(0); i++)
    {
        if(inputs(i)) new_inputs_number++;
    }

    set_inputs_number(new_inputs_number);
}


/// Sets those members which are not pointer to their default values.

void NeuralNetwork::set_default()
{
    display = true;
}
<<<<<<< HEAD


void NeuralNetwork::set_threads_number(const int& new_threads_number)
{
    const Index layers_number = get_layers_number();

=======


void NeuralNetwork::set_threads_number(const int& new_threads_number)
{
    const Index layers_number = get_layers_number();

>>>>>>> 0f529f5d
    for(Index i = 0; i < layers_number; i++)
    {
        layers_pointers(i)->set_threads_number(new_threads_number);
    }
}


void NeuralNetwork::set_layers_pointers(Tensor<Layer*, 1>& new_layers_pointers)
{
    layers_pointers = new_layers_pointers;
}
<<<<<<< HEAD


=======


>>>>>>> 0f529f5d
PerceptronLayer* NeuralNetwork::get_first_perceptron_layer_pointer() const
{
    const Index layers_number = get_layers_number();

    for(Index i = 0; i < layers_number; i++)
    {
        if(layers_pointers(i)->get_type() == Layer::Type::Perceptron)
        {
            return static_cast<PerceptronLayer*>(layers_pointers[i]);
        }
    }

    return nullptr;
}


/// Returns the number of inputs to the neural network.

Index NeuralNetwork::get_inputs_number() const
{
    if(layers_pointers.dimension(0) != 0)
    {
        return layers_pointers(0)->get_inputs_number();
    }

    return 0;
}


Index NeuralNetwork::get_outputs_number() const
{
    if(layers_pointers.size() > 0)
    {
        const Layer* last_layer = layers_pointers[layers_pointers.size()-1];

        return last_layer->get_neurons_number();
    }

    return 0;
}


Tensor<Index, 1> NeuralNetwork::get_trainable_layers_neurons_numbers() const
{
    const Index trainable_layers_number = get_trainable_layers_number();

    Tensor<Index, 1> layers_neurons_number(trainable_layers_number);

    Index count = 0;

    for(Index i = 0; i < layers_pointers.size(); i++)
    {
        if(layers_pointers(i)->get_type() != Layer::Type::Scaling
                && layers_pointers(i)->get_type() != Layer::Type::Unscaling
                && layers_pointers(i)->get_type() != Layer::Type::Bounding)
        {
            layers_neurons_number(count) = layers_pointers[i]->get_neurons_number();

            count++;
        }

    }

    return layers_neurons_number;
}


Tensor<Index, 1> NeuralNetwork::get_trainable_layers_inputs_numbers() const
{
    const Index trainable_layers_number = get_trainable_layers_number();

    Tensor<Index, 1> layers_neurons_number(trainable_layers_number);

    Index count = 0;

    for(Index i = 0; i < layers_pointers.size(); i++)
    {
        if(layers_pointers(i)->get_type() != Layer::Type::Scaling
                && layers_pointers(i)->get_type() != Layer::Type::Unscaling
                && layers_pointers(i)->get_type() != Layer::Type::Bounding)
        {
            layers_neurons_number(count) = layers_pointers[i]->get_inputs_number();

            count++;
        }
    }

    return layers_neurons_number;
}


/// Returns a vector with the architecture of the neural network.
/// The elements of this vector are as follows:
/// <UL>
/// <LI> Number of scaling neurons (if there is a scaling layer).</LI>
/// <LI> Multilayer perceptron architecture(if there is a neural network).</LI>
/// <LI> Number of unscaling neurons (if there is an unscaling layer).</LI>
/// <LI> Number of probabilistic neurons (if there is a probabilistic layer).</LI>
/// <LI> Number of bounding neurons (if there is a bounding layer).</LI>
/// </UL>

Tensor<Index, 1> NeuralNetwork::get_architecture() const
{
    const Index layers_number = get_layers_number();

    Tensor<Index, 1> architecture(layers_number);

    const Index inputs_number = get_inputs_number();

    if(inputs_number == 0) return architecture;

    if(layers_number > 0)
    {
        for(Index i = 0; i < layers_number; i++)
        {
            architecture(i) = layers_pointers(i)->get_neurons_number();
        }
    }

    return architecture;
}


/// Returns the number of parameters in the neural network
/// The number of parameters is the sum of all the neural network parameters (biases and synaptic weights).

Index NeuralNetwork::get_parameters_number() const
{
    const Tensor<Layer*, 1> trainable_layers_pointers = get_trainable_layers_pointers();

    Index parameters_number = 0;

    for(Index i = 0; i < trainable_layers_pointers.size(); i++)
    {
        parameters_number += trainable_layers_pointers[i]->get_parameters_number();
    }

    return parameters_number;
}


/// Returns the values of the parameters in the neural network as a single vector.
/// This contains all the neural network parameters (biases and synaptic weights).

Tensor<type, 1> NeuralNetwork::get_parameters() const
{
    const Index parameters_number = get_parameters_number();

    Tensor<type, 1> parameters(parameters_number);

    const Index trainable_layers_number = get_trainable_layers_number();

    const Tensor<Layer*, 1> trainable_layers_pointers = get_trainable_layers_pointers();

    Index position = 0;

    for(Index i = 0; i < trainable_layers_number; i++)
    {
        const Tensor<type, 1> layer_parameters = trainable_layers_pointers(i)->get_parameters();
<<<<<<< HEAD

        for(Index j = 0; j < layer_parameters.size(); j++)
        {
            parameters(j + position) = layer_parameters(j);
        }

        position += layer_parameters.size();
    }
=======

        for(Index j = 0; j < layer_parameters.size(); j++)
        {
            parameters(j + position) = layer_parameters(j);
        }

        position += layer_parameters.size();
    }

    return parameters;
}
>>>>>>> 0f529f5d

    return parameters;
}

<<<<<<< HEAD

Tensor< Tensor< TensorMap< Tensor<type, 1> >*, 1>, 1> NeuralNetwork::get_layers_parameters()
{
    Index trainable_layers_number = get_trainable_layers_number();

    const Tensor<Layer*, 1> trainable_layers_pointers = get_trainable_layers_pointers();

    Tensor< Tensor< TensorMap< Tensor<type, 1> >*, 1>, 1> layers_parameters(trainable_layers_number);

    for(Index i = 0; i < trainable_layers_number; i++)
    {
        layers_parameters(i) = trainable_layers_pointers(i)->get_layer_parameters();
=======
Tensor< Tensor< TensorMap< Tensor<type, 1> >*, 1>, 1> NeuralNetwork::get_layers_parameters()
{
    const Index trainable_layers_number = get_trainable_layers_number();
    const Tensor<Layer*, 1> trainable_layers_pointers = get_trainable_layers_pointers();

    Tensor< Tensor< TensorMap< Tensor<type, 1> >*, 1>, 1> layers_parameters(trainable_layers_number);

    for(Index i = 0; i < trainable_layers_number; i++)
    {
        layers_parameters(i) = trainable_layers_pointers(i)->get_layer_parameters();

>>>>>>> 0f529f5d
    }

    return layers_parameters;
}


Tensor<Index, 1> NeuralNetwork::get_trainable_layers_parameters_numbers() const
{
    const Index trainable_layers_number = get_trainable_layers_number();
<<<<<<< HEAD

    const Tensor<Layer*, 1> trainable_layers_pointers = get_trainable_layers_pointers();

    Tensor<Index, 1> trainable_layers_parameters_number(trainable_layers_number);

    for(Index i = 0; i < trainable_layers_number; i++)
    {
        trainable_layers_parameters_number[i] = trainable_layers_pointers[i]->get_parameters_number();
    }

    return trainable_layers_parameters_number;
}


Tensor<Tensor<type, 1>, 1> NeuralNetwork::get_trainable_layers_parameters(const Tensor<type, 1>& parameters) const
{
    const Index trainable_layers_number = get_trainable_layers_number();

    const Tensor<Index, 1> trainable_layers_parameters_number = get_trainable_layers_parameters_numbers();

    Tensor<Tensor<type, 1>, 1> trainable_layers_parameters(trainable_layers_number);

    Index index = 0;

    for(Index i = 0; i < trainable_layers_number; i++)
    {

        trainable_layers_parameters(i).resize(trainable_layers_parameters_number(i));

        trainable_layers_parameters(i) = parameters.slice(Eigen::array<Eigen::Index, 1>({index}), Eigen::array<Eigen::Index, 1>({trainable_layers_parameters_number(i)}));

        index += trainable_layers_parameters_number(i);

    }
=======

    const Tensor<Layer*, 1> trainable_layers_pointers = get_trainable_layers_pointers();

    Tensor<Index, 1> trainable_layers_parameters_number(trainable_layers_number);

    for(Index i = 0; i < trainable_layers_number; i++)
    {
        trainable_layers_parameters_number[i] = trainable_layers_pointers[i]->get_parameters_number();
    }

    return trainable_layers_parameters_number;
}
>>>>>>> 0f529f5d

    return trainable_layers_parameters;
}

Tensor<Tensor<type, 1>, 1> NeuralNetwork::get_trainable_layers_parameters(const Tensor<type, 1>& parameters) const
{
    const Index trainable_layers_number = get_trainable_layers_number();

<<<<<<< HEAD
/// Sets all the parameters(biases and synaptic weights) from a single vector.
/// @param new_parameters New set of parameter values.

void NeuralNetwork::set_parameters(Tensor<type, 1>& new_parameters) const
{
#ifdef OPENNN_DEBUG

=======
    const Tensor<Index, 1> trainable_layers_parameters_number = get_trainable_layers_parameters_numbers();

    Tensor<Tensor<type, 1>, 1> trainable_layers_parameters(trainable_layers_number);

    Index index = 0;

    for(Index i = 0; i < trainable_layers_number; i++)
    {

        trainable_layers_parameters(i).resize(trainable_layers_parameters_number(i));

        trainable_layers_parameters(i) = parameters.slice(Eigen::array<Eigen::Index, 1>({index}), Eigen::array<Eigen::Index, 1>({trainable_layers_parameters_number(i)}));

        index += trainable_layers_parameters_number(i);

    }

    return trainable_layers_parameters;
}


/// Sets all the parameters(biases and synaptic weights) from a single vector.
/// @param new_parameters New set of parameter values.

void NeuralNetwork::set_parameters(Tensor<type, 1>& new_parameters) const
{
#ifdef OPENNN_DEBUG

>>>>>>> 0f529f5d
    const Index size = new_parameters.size();

    const Index parameters_number = get_parameters_number();

    if(size < parameters_number)
    {
        ostringstream buffer;

        buffer << "OpenNN Exception: NeuralNetwork class.\n"
               << "void set_parameters(const Tensor<type, 1>&) method.\n"
               << "Size (" << size << ") must be greater or equal to number of parameters (" << parameters_number << ").\n";

        throw invalid_argument(buffer.str());
    }

#endif

    const Index trainable_layers_number = get_trainable_layers_number();

    const Tensor<Layer*, 1> trainable_layers_pointers = get_trainable_layers_pointers();
<<<<<<< HEAD

    const Tensor<Index, 1> trainable_layers_parameters_numbers = get_trainable_layers_parameters_numbers();

    Index index = 0;

=======

    const Tensor<Index, 1> trainable_layers_parameters_numbers = get_trainable_layers_parameters_numbers();

    Index index = 0;

>>>>>>> 0f529f5d
    for(Index i = 0; i < trainable_layers_number; i++)
    {
        trainable_layers_pointers(i)->set_parameters(new_parameters, index);

        index += trainable_layers_parameters_numbers(i);
    }
}


/// Sets a new display value.
/// If it is set to true messages from this class are displayed on the screen;
/// if it is set to false messages from this class are not displayed on the screen.
/// @param new_display Display value.

void NeuralNetwork::set_display(const bool& new_display)
{
    display = new_display;
}


/// Returns the number of layers in the neural network.
/// That includes perceptron, scaling, unscaling, inputs trending, outputs trending, bounding, probabilistic or conditions layers.

Index NeuralNetwork::get_layers_number() const
{
    return layers_pointers.size();
}


Tensor<Index, 1> NeuralNetwork::get_layers_neurons_numbers() const
{
    Tensor<Index, 1> layers_neurons_number(layers_pointers.size());

    for(Index i = 0; i < layers_pointers.size(); i++)
    {
        layers_neurons_number(i) = layers_pointers[i]->get_neurons_number();
    }

    return layers_neurons_number;
}


Index NeuralNetwork::get_trainable_layers_number() const
{
    const Index layers_number = get_layers_number();

    Index count = 0;

    for(Index i = 0; i < layers_number; i++)
    {
        if(layers_pointers(i)->get_type() != Layer::Type::Scaling
                && layers_pointers(i)->get_type() != Layer::Type::Unscaling
<<<<<<< HEAD
=======
                && layers_pointers(i)->get_type() != Layer::Type::Flatten
>>>>>>> 0f529f5d
                && layers_pointers(i)->get_type() != Layer::Type::Bounding)
        {
            count++;
        }
    }

    return count;
}


Index NeuralNetwork::get_perceptron_layers_number() const
{
    const Index layers_number = get_layers_number();

    Index count = 0;

    for(Index i = 0; i < layers_number; i++)
    {
        if(layers_pointers(i)->get_type() == Layer::Type::Perceptron)
        {
            count++;
        }
    }

    return count;
}


Index NeuralNetwork::get_probabilistic_layers_number() const
{
    const Index layers_number = get_layers_number();

    Index count = 0;

    for(Index i = 0; i < layers_number; i++)
    {
        if(layers_pointers(i)->get_type() == Layer::Type::Probabilistic)
        {
            count++;
        }
    }

    return count;
}


Index NeuralNetwork::get_long_short_term_memory_layers_number() const
{
    const Index layers_number = get_layers_number();

    Index count = 0;

    for(Index i = 0; i < layers_number; i++)
    {
        if(layers_pointers(i)->get_type() == Layer::Type::LongShortTermMemory)
        {
            count++;
        }
    }

    return count;
}


Index NeuralNetwork::get_flatten_layers_number() const
{
    const Index layers_number = get_layers_number();

    Index count = 0;

    for(Index i = 0; i < layers_number; i++)
    {
        if(layers_pointers(i)->get_type() == Layer::Type::Flatten)
        {
            count++;
        }
    }

    return count;
}


Index NeuralNetwork::get_convolutional_layers_number() const
{
    const Index layers_number = get_layers_number();

    Index count = 0;

    for(Index i = 0; i < layers_number; i++)
    {
        if(layers_pointers(i)->get_type() == Layer::Type::Convolutional)
        {
            count++;
        }
    }

    return count;
}


Index NeuralNetwork::get_pooling_layers_number() const
{
    const Index layers_number = get_layers_number();

    Index count = 0;

    for(Index i = 0; i < layers_number; i++)
    {
        if(layers_pointers(i)->get_type() == Layer::Type::Pooling)
        {
            count++;
        }
    }

    return count;
}


Index NeuralNetwork::get_recurrent_layers_number() const
{
    const Index layers_number = get_layers_number();

    Index count = 0;

    for(Index i = 0; i < layers_number; i++)
    {
        if(layers_pointers(i)->get_type() == Layer::Type::Recurrent)
        {
            count++;
        }
    }

    return count;
}


/// Initializes all the biases and synaptic weights with a given value.

void NeuralNetwork::set_parameters_constant(const type& value) const
{
    const Index trainable_layers_number = get_trainable_layers_number();

    const Tensor<Layer*, 1> trainable_layers_pointers = get_trainable_layers_pointers();

    for(Index i = 0; i < trainable_layers_number; i++)
    {
        trainable_layers_pointers[i]->set_parameters_constant(value);
    }
}


/// Initializes all the parameters in the newtork(biases and synaptic weiths + independent
/// parameters) at random with values comprised between a given minimum and a given maximum values.
/// @param minimum Minimum initialization value.
/// @param maximum Maximum initialization value.

void NeuralNetwork::set_parameters_random() const
{
    const Index trainable_layers_number = get_trainable_layers_number();

    Tensor<Layer*, 1> trainable_layers_pointers = get_trainable_layers_pointers();

    for(Index i = 0; i < trainable_layers_number; i++)
    {
        trainable_layers_pointers[i]->set_parameters_random();
    }
}


/// Returns the norm of the vector of parameters.

type NeuralNetwork::calculate_parameters_norm() const
{
    const Tensor<type, 1> parameters = get_parameters();

    const Tensor<type, 0> parameters_norm = parameters.square().sum().sqrt();

    return parameters_norm(0);
}


/// Perturbate parameters of the neural network.
/// @param perturbation Maximum distance of perturbation.

void NeuralNetwork::perturbate_parameters(const type& perturbation)
{
#ifdef OPENNN_DEBUG

    if(perturbation < 0)
    {
        ostringstream buffer;
<<<<<<< HEAD

        buffer << "OpenNN Exception: NeuralNetwork class.\n"
               << "void perturbate_parameters(const type&) method.\n"
               << "Perturbation must be equal or greater than 0.\n";

        throw invalid_argument(buffer.str());
    }

#endif

=======

        buffer << "OpenNN Exception: NeuralNetwork class.\n"
               << "void perturbate_parameters(const type&) method.\n"
               << "Perturbation must be equal or greater than 0.\n";

        throw invalid_argument(buffer.str());
    }

#endif

>>>>>>> 0f529f5d
    Tensor<type, 1> parameters = get_parameters();

    parameters = parameters+perturbation;

    set_parameters(parameters);
}


/// Calculates the forward propagation in the neural network.
/// @param batch DataSetBatch of data set that contains the inputs and targets to be trained.
/// @param foward_propagation Is a NeuralNetwork class structure where save the necessary parameters of forward propagation.

void NeuralNetwork::forward_propagate(DataSetBatch& batch,
                                      NeuralNetworkForwardPropagation& forward_propagation) const
{
    const Tensor<Layer*, 1> trainable_layers_pointers = get_trainable_layers_pointers();
<<<<<<< HEAD
=======

    const Index trainable_layers_number = trainable_layers_pointers.size();

    trainable_layers_pointers(0)->forward_propagate(batch.inputs_data, batch.inputs_dimensions, forward_propagation.layers(0));

    for(Index i = 1; i < trainable_layers_number; i++)
    {
        trainable_layers_pointers(i)->forward_propagate(forward_propagation.layers(i-1)->outputs_data,
                                                        forward_propagation.layers(i-1)->outputs_dimensions,
                                                        forward_propagation.layers(i));
    }
}
>>>>>>> 0f529f5d

    const Index trainable_layers_number = trainable_layers_pointers.size();

<<<<<<< HEAD
    trainable_layers_pointers(0)->forward_propagate(batch.inputs_data, batch.inputs_dimensions, forward_propagation.layers(0));

    for(Index i = 1; i < trainable_layers_number; i++)
    {
        trainable_layers_pointers(i)->forward_propagate(forward_propagation.layers(i-1)->outputs_data,
                                                        forward_propagation.layers(i-1)->outputs_dimensions,
                                                        forward_propagation.layers(i));
    }

}
=======
/// Calculates the forward propagation in the neural network.
/// @param batch DataSetBatch of data set that contains the inputs and targets to be trained.
/// @param paramters Parameters of neural network.
/// @param foward_propagation Is a NeuralNetwork class structure where save the necessary parameters of forward propagation.

void NeuralNetwork::forward_propagate(const DataSetBatch& batch,
                                      Tensor<type, 1>& parameters,
                                      NeuralNetworkForwardPropagation& forward_propagation) const
{
    const Tensor<Layer*, 1> trainable_layers_pointers = get_trainable_layers_pointers();

    const Index trainable_layers_number = trainable_layers_pointers.size();
>>>>>>> 0f529f5d

    const Index parameters_number = trainable_layers_pointers(0)->get_parameters_number();

<<<<<<< HEAD
/// Calculates the forward propagation in the neural network.
/// @param batch DataSetBatch of data set that contains the inputs and targets to be trained.
/// @param paramters Parameters of neural network.
/// @param foward_propagation Is a NeuralNetwork class structure where save the necessary parameters of forward propagation.

void NeuralNetwork::forward_propagate(const DataSetBatch& batch,
                                      Tensor<type, 1>& parameters,
                                      NeuralNetworkForwardPropagation& forward_propagation) const
{
    const Tensor<Layer*, 1> trainable_layers_pointers = get_trainable_layers_pointers();

    const Index trainable_layers_number = trainable_layers_pointers.size();

    const Index parameters_number = trainable_layers_pointers(0)->get_parameters_number();

    Tensor<type, 1> potential_parameters = TensorMap<Tensor<type, 1>>(parameters.data(), parameters_number);

    trainable_layers_pointers(0)->forward_propagate(batch.inputs_data, batch.inputs_dimensions,  potential_parameters, forward_propagation.layers(0));

    Index index = parameters_number;
=======
    Tensor<type, 1> potential_parameters = TensorMap<Tensor<type, 1>>(parameters.data(), parameters_number);

    trainable_layers_pointers(0)->forward_propagate(batch.inputs_data, batch.inputs_dimensions,  potential_parameters, forward_propagation.layers(0));

    Index index = parameters_number;

    for(Index i = 1; i < trainable_layers_number; i++)
    {
        const Index parameters_number = trainable_layers_pointers(i)->get_parameters_number();

        Tensor<type, 1> potential_parameters = TensorMap<Tensor<type, 1>>(parameters.data() + index, parameters_number);

        trainable_layers_pointers(i)->forward_propagate(forward_propagation.layers(i-1)->outputs_data,
                                                        forward_propagation.layers(i-1)->outputs_dimensions,
                                                        potential_parameters,
                                                        forward_propagation.layers(i));

        index += parameters_number;
    }
}
>>>>>>> 0f529f5d

    for(Index i = 1; i < trainable_layers_number; i++)
    {
        const Index parameters_number = trainable_layers_pointers(i)->get_parameters_number();

<<<<<<< HEAD
        Tensor<type, 1> potential_parameters = TensorMap<Tensor<type, 1>>(parameters.data() + index, parameters_number);

        trainable_layers_pointers(i)->forward_propagate(forward_propagation.layers(i-1)->outputs_data,
                                                        forward_propagation.layers(i-1)->outputs_dimensions,
                                                        potential_parameters,
                                                        forward_propagation.layers(i));

        index += parameters_number;
    }
}
=======
/// Calculates the outputs vector from the neural network in response to an inputs vector.
/// The activity for that is the following:
/// <ul>
/// <li> Check inputs range.
/// <li> Calculate scaled inputs.
/// <li> Calculate forward propagation.
/// <li> Calculate unscaled outputs.
/// <li> Apply boundary conditions.
/// <li> Calculate bounded outputs.
/// </ul>
/// @param inputs Set of inputs to the neural network.

Tensor<type, 2> NeuralNetwork::calculate_outputs(type* inputs_data, const Tensor<Index, 1>& inputs_dimensions)
{
#ifdef OPENNN_DEBUG
    if(inputs_dimensions(1) != get_inputs_number())
    {
        ostringstream buffer;

        buffer << "OpenNN Exception: NeuralNetwork class.\n"
               << "void calculate_outputs(type* inputs_data, Tensor<Index, 1>& inputs_dimensions, type* outputs_data, Tensor<Index, 1>& outputs_dimensions) method.\n"
               << "Inputs columns number must be equal to " << get_inputs_number() << ", (inputs number).\n";
>>>>>>> 0f529f5d

        throw invalid_argument(buffer.str());
    }
#endif

<<<<<<< HEAD
/// Calculates the outputs vector from the neural network in response to an inputs vector.
/// The activity for that is the following:
/// <ul>
/// <li> Check inputs range.
/// <li> Calculate scaled inputs.
/// <li> Calculate forward propagation.
/// <li> Calculate unscaled outputs.
/// <li> Apply boundary conditions.
/// <li> Calculate bounded outputs.
/// </ul>
/// @param inputs Set of inputs to the neural network.

Tensor<type, 2> NeuralNetwork::calculate_outputs(type* inputs_data, const Tensor<Index, 1>& inputs_dimensions)
{
#ifdef OPENNN_DEBUG
    cout << "inputs dimensions: " << inputs_dimensions << endl;

    if(inputs_dimensions(1) != get_inputs_number())
    {
        ostringstream buffer;

        buffer << "OpenNN Exception: NeuralNetwork class.\n"
               << "void calculate_outputs(type* inputs_data, Tensor<Index, 1>& inputs_dimensions, type* outputs_data, Tensor<Index, 1>& outputs_dimensions) method.\n"
               << "Inputs columns number must be equal to " << get_inputs_number() << ", (" << inputs_dimensions(1) << ").\n";

        throw invalid_argument(buffer.str());
    }
#endif

    const Index inputs_dimensions_number = inputs_dimensions.size();

    if(inputs_dimensions_number == 2)
    {
        Tensor<type, 2> outputs;
        Tensor<type, 2> last_layer_outputs;

        Tensor<Index, 1> outputs_dimensions;
        Tensor<Index, 1> last_layer_outputs_dimensions;

        const Index layers_number = get_layers_number();

        if(layers_number == 0)
        {
            const Tensor<Index, 0> inputs_size = inputs_dimensions.prod();
            outputs = TensorMap<Tensor<type,2>>(inputs_data, inputs_dimensions(0), inputs_dimensions(1));
            return outputs;
        }

        outputs.resize(inputs_dimensions(0),layers_pointers(0)->get_neurons_number());
        outputs_dimensions = get_dimensions(outputs);

        layers_pointers(0)->calculate_outputs(inputs_data, inputs_dimensions, outputs.data(), outputs_dimensions);

        last_layer_outputs = outputs;
        last_layer_outputs_dimensions = get_dimensions(last_layer_outputs);

        for(Index i = 1; i < layers_number; i++)
        {
            outputs.resize(inputs_dimensions(0),layers_pointers(i)->get_neurons_number());
            outputs_dimensions = get_dimensions(outputs);

            layers_pointers(i)->calculate_outputs(last_layer_outputs.data(), last_layer_outputs_dimensions, outputs.data(), outputs_dimensions);

            last_layer_outputs = outputs;
            last_layer_outputs_dimensions = get_dimensions(last_layer_outputs);
        }

        return outputs;
    }
    else if(inputs_dimensions_number == 4)
    {
        Tensor<type, 2> outputs;
        Tensor<type, 2> last_layer_outputs;

        Tensor<Index, 1> outputs_dimensions;
        Tensor<Index, 1> last_layer_outputs_dimensions;

        const Index layers_number = get_layers_number();

        if(layers_number == 0)
        {
            const Tensor<Index, 0> inputs_size = inputs_dimensions.prod();
            outputs = TensorMap<Tensor<type,2>>(inputs_data, inputs_dimensions(0), inputs_dimensions(1));
            return outputs;
        }

        outputs.resize(inputs_dimensions(3), layers_pointers(0)->get_neurons_number());
        outputs_dimensions = get_dimensions(outputs);

        layers_pointers(0)->calculate_outputs(inputs_data, inputs_dimensions, outputs.data(), outputs_dimensions);

        last_layer_outputs = outputs;
        last_layer_outputs_dimensions = get_dimensions(last_layer_outputs);

        for(Index i = 1; i < layers_number; i++)
        {
            outputs.resize(inputs_dimensions(3), layers_pointers(i)->get_neurons_number());
            outputs_dimensions = get_dimensions(outputs);

            layers_pointers(i)->calculate_outputs(last_layer_outputs.data(), last_layer_outputs_dimensions, outputs.data(), outputs_dimensions);

            last_layer_outputs = outputs;
            last_layer_outputs_dimensions = get_dimensions(last_layer_outputs);
        }

        return outputs;
    }
    else
    {
        ostringstream buffer;

        buffer << "OpenNN Exception: NeuralNetwork class.\n"
               << "void calculate_outputs(type* inputs_data, Tensor<Index, 1>& inputs_dimensions, type* outputs_data, Tensor<Index, 1>& outputs_dimensions) method.\n"
               << "Inputs dimensions number (" << inputs_dimensions_number << ") must be 2 or 4.\n";

        throw invalid_argument(buffer.str());
    }
}


Tensor<type, 2> NeuralNetwork::calculate_scaled_outputs(type* scaled_inputs_data, Tensor<Index, 1>& inputs_dimensions)
{
#ifdef OPENNN_DEBUG
    if(inputs_dimensions(1) != get_inputs_number())
    {
        ostringstream buffer;

        buffer << "OpenNN Exception: NeuralNetwork class.\n"
               << "void calculate_outputs(type* inputs_data, Tensor<Index, 1>& inputs_dimensions, type* outputs_data, Tensor<Index, 1>& outputs_dimensions) method.\n"
               << "Inputs columns number must be equal to " << get_inputs_number() << ", (inputs number).\n";

        throw invalid_argument(buffer.str());
    }
#endif

    const Index inputs_dimensions_number = inputs_dimensions.size();

    if(inputs_dimensions_number == 2)
    {
        Tensor<type, 2> scaled_outputs;
        Tensor<type, 2> last_layer_outputs;
=======
    const Index inputs_dimensions_number = inputs_dimensions.size();

    if(inputs_dimensions_number == 2)
    {
        Tensor<type, 2> outputs;
        Tensor<type, 2> last_layer_outputs;

        Tensor<Index, 1> outputs_dimensions;
        Tensor<Index, 1> last_layer_outputs_dimensions;

        const Index layers_number = get_layers_number();

        if(layers_number == 0)
        {
            const Tensor<Index, 0> inputs_size = inputs_dimensions.prod();
            outputs = TensorMap<Tensor<type,2>>(inputs_data, inputs_dimensions(0), inputs_dimensions(1));
            return outputs;
        }

        outputs.resize(inputs_dimensions(0),layers_pointers(0)->get_neurons_number());
        outputs_dimensions = get_dimensions(outputs);

        layers_pointers(0)->calculate_outputs(inputs_data, inputs_dimensions, outputs.data(), outputs_dimensions);

        last_layer_outputs = outputs;
        last_layer_outputs_dimensions = get_dimensions(last_layer_outputs);

        for(Index i = 1; i < layers_number; i++)
        {
            outputs.resize(inputs_dimensions(0),layers_pointers(i)->get_neurons_number());
            outputs_dimensions = get_dimensions(outputs);

            layers_pointers(i)->calculate_outputs(last_layer_outputs.data(), last_layer_outputs_dimensions, outputs.data(), outputs_dimensions);

            last_layer_outputs = outputs;
            last_layer_outputs_dimensions = get_dimensions(last_layer_outputs);
        }

        return outputs;
    }
    else if(inputs_dimensions_number == 4)
    {
        /// @todo
    }
    else
    {
        ostringstream buffer;

        buffer << "OpenNN Exception: NeuralNetwork class.\n"
               << "void calculate_outputs(type* inputs_data, Tensor<Index, 1>& inputs_dimensions, type* outputs_data, Tensor<Index, 1>& outputs_dimensions) method.\n"
               << "Inputs dimensions number (" << inputs_dimensions_number << ") must be 2 or 4.\n";

        throw invalid_argument(buffer.str());
    }
}


Tensor<type, 2> NeuralNetwork::calculate_scaled_outputs(type* scaled_inputs_data, Tensor<Index, 1>& inputs_dimensions)
{
#ifdef OPENNN_DEBUG
    if(inputs_dimensions(1) != get_inputs_number())
    {
        ostringstream buffer;

        buffer << "OpenNN Exception: NeuralNetwork class.\n"
               << "void calculate_outputs(type* inputs_data, Tensor<Index, 1>& inputs_dimensions, type* outputs_data, Tensor<Index, 1>& outputs_dimensions) method.\n"
               << "Inputs columns number must be equal to " << get_inputs_number() << ", (inputs number).\n";

        throw invalid_argument(buffer.str());
    }
#endif

    const Index inputs_dimensions_number = inputs_dimensions.size();

    if(inputs_dimensions_number == 2)
    {
        Tensor<type, 2> scaled_outputs;
        Tensor<type, 2> last_layer_outputs;

        Tensor<Index, 1> outputs_dimensions;
        Tensor<Index, 1> last_layer_outputs_dimensions;

        const Index layers_number = get_layers_number();

        if(layers_number == 0)
        {
            const Tensor<Index, 0> inputs_size = inputs_dimensions.prod();
            scaled_outputs = TensorMap<Tensor<type,2>>(scaled_inputs_data, inputs_dimensions(0), inputs_dimensions(1));
            return scaled_outputs;
        }

        scaled_outputs.resize(inputs_dimensions(0),layers_pointers(0)->get_neurons_number());

        outputs_dimensions = get_dimensions(scaled_outputs);

        if(layers_pointers(0)->get_type_string() != "Scaling")
        {
            layers_pointers(0)->calculate_outputs(scaled_inputs_data, inputs_dimensions, scaled_outputs.data(), outputs_dimensions);
        }
        else
        {
            scaled_outputs = TensorMap<Tensor<type,2>>(scaled_inputs_data, inputs_dimensions(0), inputs_dimensions(1));
        }

        last_layer_outputs = scaled_outputs;

        last_layer_outputs_dimensions = get_dimensions(last_layer_outputs);

        for(Index i = 1; i < layers_number; i++)
        {
            if(layers_pointers(i)->get_type_string() != "Unscaling" || layers_pointers(i)->get_type_string() != "Scaling")
            {
                scaled_outputs.resize(inputs_dimensions(0),layers_pointers(i)->get_neurons_number());
                outputs_dimensions = get_dimensions(scaled_outputs);

                layers_pointers(i)->calculate_outputs(last_layer_outputs.data(), last_layer_outputs_dimensions, scaled_outputs.data(), outputs_dimensions);

                last_layer_outputs = scaled_outputs;
                last_layer_outputs_dimensions = get_dimensions(last_layer_outputs);
            }
        }

        return scaled_outputs;
    }
    else if(inputs_dimensions_number == 4)
    {
        /// @todo
    }
    else
    {
        ostringstream buffer;

        buffer << "OpenNN Exception: NeuralNetwork class.\n"
               << "void calculate_outputs(type* inputs_data, Tensor<Index, 1>& inputs_dimensions, type* outputs_data, Tensor<Index, 1>& outputs_dimensions) method.\n"
               << "Inputs dimensions number (" << inputs_dimensions_number << ") must be 2 or 4.\n";

        throw invalid_argument(buffer.str());
    }

}


/// Calculates the input data necessary to compute the output data from the neural network in some direction.
/// @param direction Input index (must be between 0 and number of inputs - 1).
/// @param point Input point through the directional input passes.
/// @param minimum Minimum value of the input with the above index.
/// @param maximum Maximum value of the input with the above index.
/// @param points_number Number of points in the directional input data set.

Tensor<type, 2> NeuralNetwork::calculate_directional_inputs(const Index& direction,
                                                            const Tensor<type, 1>& point,
                                                            const type& minimum,
                                                            const type& maximum,
                                                            const Index& points_number) const
{
    const Index inputs_number = get_inputs_number();

    Tensor<type, 2> directional_inputs(points_number, inputs_number);

    Tensor<type, 1> inputs(inputs_number);

    inputs = point;

    for(Index i = 0; i < points_number; i++)
    {
        inputs(direction) = minimum + (maximum - minimum)*static_cast<type>(i)/static_cast<type>(points_number-1);

        for(Index j = 0; j < inputs_number; j++)
        {
            directional_inputs(i,j) = inputs(j);
        }
    }

    return directional_inputs;
}
>>>>>>> 0f529f5d

        Tensor<Index, 1> outputs_dimensions;
        Tensor<Index, 1> last_layer_outputs_dimensions;

<<<<<<< HEAD
        const Index layers_number = get_layers_number();

        if(layers_number == 0)
        {
            const Tensor<Index, 0> inputs_size = inputs_dimensions.prod();
            scaled_outputs = TensorMap<Tensor<type,2>>(scaled_inputs_data, inputs_dimensions(0), inputs_dimensions(1));
            return scaled_outputs;
        }

        scaled_outputs.resize(inputs_dimensions(0),layers_pointers(0)->get_neurons_number());

        outputs_dimensions = get_dimensions(scaled_outputs);

        if(layers_pointers(0)->get_type_string() != "Scaling")
        {
            layers_pointers(0)->calculate_outputs(scaled_inputs_data, inputs_dimensions, scaled_outputs.data(), outputs_dimensions);
        }
        else
        {
            scaled_outputs = TensorMap<Tensor<type,2>>(scaled_inputs_data, inputs_dimensions(0), inputs_dimensions(1));
        }

        last_layer_outputs = scaled_outputs;

        last_layer_outputs_dimensions = get_dimensions(last_layer_outputs);

        for(Index i = 1; i < layers_number; i++)
        {
            if(layers_pointers(i)->get_type_string() != "Unscaling" || layers_pointers(i)->get_type_string() != "Scaling")
            {
                scaled_outputs.resize(inputs_dimensions(0),layers_pointers(i)->get_neurons_number());
                outputs_dimensions = get_dimensions(scaled_outputs);

                layers_pointers(i)->calculate_outputs(last_layer_outputs.data(), last_layer_outputs_dimensions, scaled_outputs.data(), outputs_dimensions);

                last_layer_outputs = scaled_outputs;
                last_layer_outputs_dimensions = get_dimensions(last_layer_outputs);
            }
        }

        return scaled_outputs;
    }
    else if(inputs_dimensions_number == 4)
    {
        /// @todo
    }
    else
    {
        ostringstream buffer;

        buffer << "OpenNN Exception: NeuralNetwork class.\n"
               << "void calculate_outputs(type* inputs_data, Tensor<Index, 1>& inputs_dimensions, type* outputs_data, Tensor<Index, 1>& outputs_dimensions) method.\n"
               << "Inputs dimensions number (" << inputs_dimensions_number << ") must be 2 or 4.\n";

        throw invalid_argument(buffer.str());
    }

}


/// Calculates the input data necessary to compute the output data from the neural network in some direction.
/// @param direction Input index (must be between 0 and number of inputs - 1).
/// @param point Input point through the directional input passes.
/// @param minimum Minimum value of the input with the above index.
/// @param maximum Maximum value of the input with the above index.
/// @param points_number Number of points in the directional input data set.

Tensor<type, 2> NeuralNetwork::calculate_directional_inputs(const Index& direction,
                                                            const Tensor<type, 1>& point,
                                                            const type& minimum,
                                                            const type& maximum,
                                                            const Index& points_number) const
{
    const Index inputs_number = get_inputs_number();

    Tensor<type, 2> directional_inputs(points_number, inputs_number);

    Tensor<type, 1> inputs(inputs_number);

    inputs = point;

    for(Index i = 0; i < points_number; i++)
    {
        inputs(direction) = minimum + (maximum - minimum)*static_cast<type>(i)/static_cast<type>(points_number-1);

        for(Index j = 0; j < inputs_number; j++)
        {
            directional_inputs(i,j) = inputs(j);
        }
    }

    return directional_inputs;
}
=======
/// Generates a text output based on the neural network and some input letters given by the user.
/// @param text_generation_alphabet TextGenerationAlphabet object used for the text generation model
/// @param input_string Input string given by the user
/// @param max_length Maximum length of the returned string
/// @param one_word Boolean, if true returns just one word, if false returns a phrase

string NeuralNetwork::calculate_text_outputs(TextGenerationAlphabet& text_generation_alphabet, const string& input_string, const Index& max_length, const bool& one_word)
{
    string result = one_word ? generate_word(text_generation_alphabet, input_string, max_length) : generate_phrase(text_generation_alphabet, input_string, max_length);

    return result;
}


/// @todo

string NeuralNetwork::generate_word(TextGenerationAlphabet& text_generation_alphabet, const string& first_letters, const Index& length)
{
    ostringstream buffer;

    buffer << "OpenNN Exception: NeuralNetwork class.\n"
           << "string generate_word(TextGenerationAlphabet&, const string&, const Index&) method.\n"
           << "This method is not implemented yet.\n";

    throw invalid_argument(buffer.str());

    return string();

    // Under development

//    const Index alphabet_length = text_generation_alphabet.get_alphabet_length();

//    if(first_letters.length()*alphabet_length != get_inputs_number())
//    {
//        ostringstream buffer;

//        buffer << "OpenNN Exception: NeuralNetwork class.\n"
//               << "string generate_word(TextGenerationAlphabet&, const string&, const Index&) method.\n"
//               << "Input string length must be equal to " << int(get_inputs_number()/alphabet_length) << "\n";

//        throw invalid_argument(buffer.str());
//    }


//    string result = first_letters;

//    // 1. Input letters to one hot encode

//    Tensor<type, 2> input_data = text_generation_alphabet.multiple_one_hot_encode(first_letters);

//    Tensor<Index, 1> input_dimensions = get_dimensions(input_data);
>>>>>>> 0f529f5d

//    Tensor<string, 1> punctuation_signs(6); // @todo change for multiple letters predicted

<<<<<<< HEAD
/// Generates a text output based on the neural network and some input letters given by the user.
/// @param text_generation_alphabet TextGenerationAlphabet object used for the text generation model
/// @param input_string Input string given by the user
/// @param max_length Maximum length of the returned string
/// @param one_word Boolean, if true returns just one word, if false returns a phrase

string NeuralNetwork::calculate_text_outputs(TextGenerationAlphabet& text_generation_alphabet, const string& input_string, const Index& max_length, const bool& one_word)
{
    string result = one_word ? generate_word(text_generation_alphabet, input_string, max_length) : generate_phrase(text_generation_alphabet, input_string, max_length);

    return result;
}
=======
//    punctuation_signs.setValues({" ",",",".","\n",":",";"});

//    // 2. Loop for forecasting the following letter in function of the last letters

//    do{
//        Tensor<type, 2> output = calculate_outputs(input_data.data(), input_dimensions);
>>>>>>> 0f529f5d

//        string letter = text_generation_alphabet.multiple_one_hot_decode(output);

//        if(!contains(punctuation_signs, letter))
//        {
//            result += letter;

<<<<<<< HEAD
string NeuralNetwork::generate_word(TextGenerationAlphabet& text_generation_alphabet, const string& first_letters, const Index& length)
{
    ostringstream buffer;

    buffer << "OpenNN Exception: NeuralNetwork class.\n"
           << "string generate_word(TextGenerationAlphabet&, const string&, const Index&) method.\n"
           << "This method is not implemented yet.\n";
=======
//            input_data = text_generation_alphabet.multiple_one_hot_encode(result.substr(result.length() - first_letters.length()));
//        }

//    }while(result.length() < length);

//    return result;
}
>>>>>>> 0f529f5d

    throw invalid_argument(buffer.str());

<<<<<<< HEAD
    return string();

    // Under development

    //    const Index alphabet_length = text_generation_alphabet.get_alphabet_length();

    //    if(first_letters.length()*alphabet_length != get_inputs_number())
    //    {
    //        ostringstream buffer;

    //        buffer << "OpenNN Exception: NeuralNetwork class.\n"
    //               << "string generate_word(TextGenerationAlphabet&, const string&, const Index&) method.\n"
    //               << "Input string length must be equal to " << int(get_inputs_number()/alphabet_length) << "\n";

    //        throw invalid_argument(buffer.str());
    //    }


    //    string result = first_letters;

    //    // 1. Input letters to one hot encode

    //    Tensor<type, 2> input_data = text_generation_alphabet.multiple_one_hot_encode(first_letters);

    //    Tensor<Index, 1> input_dimensions = get_dimensions(input_data);

    //    Tensor<string, 1> punctuation_signs(6); // @todo change for multiple letters predicted

    //    punctuation_signs.setValues({" ",",",".","\n",":",";"});

    //    // 2. Loop for forecasting the following letter in function of the last letters

    //    do{
    //        Tensor<type, 2> output = calculate_outputs(input_data.data(), input_dimensions);

    //        string letter = text_generation_alphabet.multiple_one_hot_decode(output);

    //        if(!contains(punctuation_signs, letter))
    //        {
    //            result += letter;

    //            input_data = text_generation_alphabet.multiple_one_hot_encode(result.substr(result.length() - first_letters.length()));
    //        }

    //    }while(result.length() < length);

    //    return result;
}


/// @todo

string NeuralNetwork::generate_phrase(TextGenerationAlphabet& text_generation_alphabet, const string& first_letters, const Index& length)
{
    const Index alphabet_length = text_generation_alphabet.get_alphabet_length();

    if(first_letters.length()*alphabet_length != get_inputs_number())
    {
        ostringstream buffer;

        buffer << "OpenNN Exception: NeuralNetwork class.\n"
               << "string generate_word(TextGenerationAlphabet&, const string&, const Index&) method.\n"
               << "Input string length must be equal to " << int(get_inputs_number()/alphabet_length) << "\n";

        throw invalid_argument(buffer.str());
    }

=======
/// @todo

string NeuralNetwork::generate_phrase(TextGenerationAlphabet& text_generation_alphabet, const string& first_letters, const Index& length)
{
    const Index alphabet_length = text_generation_alphabet.get_alphabet_length();

    if(first_letters.length()*alphabet_length != get_inputs_number())
    {
        ostringstream buffer;

        buffer << "OpenNN Exception: NeuralNetwork class.\n"
               << "string generate_word(TextGenerationAlphabet&, const string&, const Index&) method.\n"
               << "Input string length must be equal to " << int(get_inputs_number()/alphabet_length) << "\n";

        throw invalid_argument(buffer.str());
    }

>>>>>>> 0f529f5d
    string result = first_letters;

    Tensor<type, 2> input_data = text_generation_alphabet.multiple_one_hot_encode(first_letters);

    Tensor<Index, 1> input_dimensions = get_dimensions(input_data);

    do{
<<<<<<< HEAD
        Tensor<type, 2> input_data(get_inputs_number(), 1);
        input_data.setZero();
        Tensor<Index, 1> input_dimensions = get_dimensions(input_data);

=======
>>>>>>> 0f529f5d
        Tensor<type, 2> output = calculate_outputs(input_data.data(), input_dimensions);

        string letter = text_generation_alphabet.multiple_one_hot_decode(output);

        result += letter;

        input_data = text_generation_alphabet.multiple_one_hot_encode(result.substr(result.length() - first_letters.length()));

    }while(result.length() < length);

    return result;
}


/// For each layer: inputs, neurons, activation function.
/// @todo Complete for the rest of the layers.

Tensor<string, 2> NeuralNetwork::get_information() const
{
    const Index trainable_layers_number = get_trainable_layers_number();

    Tensor<string, 2> information(trainable_layers_number, 3);

    Tensor<Layer*, 1> trainable_layers_pointers = get_trainable_layers_pointers();

    for(Index i = 0; i < trainable_layers_number; i++)
    {
        information(i,0) = to_string(trainable_layers_pointers(i)->get_inputs_number());
        information(i,1) = to_string(trainable_layers_pointers(i)->get_neurons_number());

        const string layer_type = trainable_layers_pointers(i)->get_type_string();

        if(layer_type == "Perceptron")
        {
            const PerceptronLayer* perceptron_layer = static_cast<PerceptronLayer*>(trainable_layers_pointers(i));

            information(i,2) = perceptron_layer->write_activation_function();
        }
        else if(layer_type == "Probabilistic")
        {
            const ProbabilisticLayer* probabilistic_layer = static_cast<ProbabilisticLayer*>(trainable_layers_pointers(i));

            information(i,2) = probabilistic_layer->write_activation_function();
        }
    }

    return information;
}


/// For each perceptron layer: inputs, neurons, activation function

Tensor<string, 2> NeuralNetwork::get_perceptron_layers_information() const
{
    const Index trainable_layers_number = get_trainable_layers_number();

    const Index perceptron_layers_number = get_perceptron_layers_number();

    Tensor<string, 2> information(perceptron_layers_number, 3);

    Tensor<Layer*, 1> trainable_layers_pointers = get_trainable_layers_pointers();

    Index perceptron_layer_index = 0;

    for(Index i = 0; i < trainable_layers_number; i++)
    {
        const string layer_type = trainable_layers_pointers(i)->get_type_string();

        if(layer_type == "Perceptron")
        {
            information(perceptron_layer_index,0) = to_string(trainable_layers_pointers(i)->get_inputs_number());
            information(perceptron_layer_index,1) = to_string(trainable_layers_pointers(i)->get_neurons_number());

            const PerceptronLayer* perceptron_layer = static_cast<PerceptronLayer*>(trainable_layers_pointers(i));

            information(perceptron_layer_index, 2) = perceptron_layer->write_activation_function();

            perceptron_layer_index++;
        }
    }

    return information;
}


/// For each probabilistic layer: inputs, neurons, activation function

Tensor<string, 2> NeuralNetwork::get_probabilistic_layer_information() const
{
    const Index trainable_layers_number = get_trainable_layers_number();

    const Index probabilistic_layers_number = get_probabilistic_layers_number();

    Tensor<string, 2> information(probabilistic_layers_number, 3);

    Tensor<Layer*, 1> trainable_layers_pointers = get_trainable_layers_pointers();

    Index probabilistic_layer_index = 0;

    for(Index i = 0; i < trainable_layers_number; i++)
    {
        const string layer_type = trainable_layers_pointers(i)->get_type_string();

        if(layer_type == "Probabilistic")
        {
            information(probabilistic_layer_index,0) = to_string(trainable_layers_pointers(i)->get_inputs_number());
            information(probabilistic_layer_index,1) = to_string(trainable_layers_pointers(i)->get_neurons_number());

            const ProbabilisticLayer* probabilistic_layer = static_cast<ProbabilisticLayer*>(trainable_layers_pointers(i));

            information(probabilistic_layer_index,2) = probabilistic_layer->write_activation_function();

            probabilistic_layer_index++;
        }
    }

    return information;
}


/// Serializes the neural network object into an XML document of the TinyXML library without keeping the DOM tree in memory.
/// See the OpenNN manual for more information about the format of this document.

void NeuralNetwork::write_XML(tinyxml2::XMLPrinter& file_stream) const
{
    ostringstream buffer;

    file_stream.OpenElement("NeuralNetwork");

    // Inputs

    file_stream.OpenElement("Inputs");

    // Inputs number

    file_stream.OpenElement("InputsNumber");

    buffer.str("");
    //    buffer << get_inputs_number();
    buffer << inputs_names.size();

    file_stream.PushText(buffer.str().c_str());

    file_stream.CloseElement();

    // Inputs names

    for(Index i = 0; i < inputs_names.size(); i++)
    {
        file_stream.OpenElement("Input");

        file_stream.PushAttribute("Index", to_string(i+1).c_str());

        file_stream.PushText(inputs_names[i].c_str());

        file_stream.CloseElement();
    }

    // Inputs (end tag)

    file_stream.CloseElement();

    // Layers

    file_stream.OpenElement("Layers");

    // Layers number

    file_stream.OpenElement("LayersTypes");

    buffer.str("");

    for(Index i = 0; i < layers_pointers.size(); i++)
    {
        buffer << layers_pointers[i]->get_type_string();
        if(i != (layers_pointers.size()-1)) buffer << " ";
    }

    file_stream.PushText(buffer.str().c_str());

    file_stream.CloseElement();

    // Layers information

    for(Index i = 0; i < layers_pointers.size(); i++)
    {
        layers_pointers[i]->write_XML(file_stream);
    }

    // Layers (end tag)

    file_stream.CloseElement();

    // Ouputs

    file_stream.OpenElement("Outputs");

    // Outputs number

    const Index outputs_number = outputs_names.size();

    file_stream.OpenElement("OutputsNumber");

    buffer.str("");
    buffer << outputs_number;

    file_stream.PushText(buffer.str().c_str());

    file_stream.CloseElement();

    // Outputs names

    for(Index i = 0; i < outputs_number; i++)
    {
        file_stream.OpenElement("Output");

        file_stream.PushAttribute("Index", to_string(i+1).c_str());

        file_stream.PushText(outputs_names[i].c_str());

        file_stream.CloseElement();
    }

    //Outputs (end tag)

    file_stream.CloseElement();

    // Neural network (end tag)

    file_stream.CloseElement();
}


/// Deserializes a TinyXML document into this neural network object.
/// @param document XML document containing the member data.

void NeuralNetwork::from_XML(const tinyxml2::XMLDocument& document)
{
    ostringstream buffer;

    const tinyxml2::XMLElement* root_element = document.FirstChildElement("NeuralNetwork");

    if(!root_element)
    {
        buffer << "OpenNN Exception: NeuralNetwork class.\n"
               << "void from_XML(const tinyxml2::XMLDocument&) method.\n"
               << "Neural network element is nullptr.\n";

        throw invalid_argument(buffer.str());
    }

    // Inputs
    {
        const tinyxml2::XMLElement* element = root_element->FirstChildElement("Inputs");

        if(element)
        {
            tinyxml2::XMLDocument inputs_document;
            tinyxml2::XMLNode* element_clone;

            element_clone = element->DeepClone(&inputs_document);

            inputs_document.InsertFirstChild(element_clone);

            inputs_from_XML(inputs_document);
        }
    }

    // Layers
    {
        const tinyxml2::XMLElement* element = root_element->FirstChildElement("Layers");

        if(element)
        {
            tinyxml2::XMLDocument layers_document;
            tinyxml2::XMLNode* element_clone;

            element_clone = element->DeepClone(&layers_document);

            layers_document.InsertFirstChild(element_clone);

            layers_from_XML(layers_document);
        }
    }

    // Outputs
    {
        const tinyxml2::XMLElement* element = root_element->FirstChildElement("Outputs");

        if(element)
        {

            tinyxml2::XMLDocument outputs_document;
            tinyxml2::XMLNode* element_clone;

            element_clone = element->DeepClone(&outputs_document);

            outputs_document.InsertFirstChild(element_clone);

            outputs_from_XML(outputs_document);

        }
    }

    // Display
    {
        const tinyxml2::XMLElement* element = root_element->FirstChildElement("Display");

        if(element)
        {
            const string new_display_string = element->GetText();

            try
            {
                set_display(new_display_string != "0");
            }
            catch(const invalid_argument& e)
            {
                cerr << e.what() << endl;
            }
        }
    }
}


void NeuralNetwork::inputs_from_XML(const tinyxml2::XMLDocument& document)
{
    ostringstream buffer;

    const tinyxml2::XMLElement* root_element = document.FirstChildElement("Inputs");

    if(!root_element)
    {
        buffer << "OpenNN Exception: NeuralNetwork class.\n"
               << "void inputs_from_XML(const tinyxml2::XMLDocument&) method.\n"
               << "Inputs element is nullptr.\n";

        throw invalid_argument(buffer.str());
    }

    // Inputs number

    const tinyxml2::XMLElement* inputs_number_element = root_element->FirstChildElement("InputsNumber");

    if(!inputs_number_element)
    {
        buffer << "OpenNN Exception: NeuralNetwork class.\n"
               << "void inputs_from_XML(const tinyxml2::XMLDocument&) method.\n"
               << "Inputs number element is nullptr.\n";

        throw invalid_argument(buffer.str());
    }
<<<<<<< HEAD

    Index new_inputs_number = 0;

    if(inputs_number_element->GetText())
    {
        new_inputs_number = static_cast<Index>(atoi(inputs_number_element->GetText()));

        set_inputs_number(new_inputs_number);
    }

    // Inputs names

    const tinyxml2::XMLElement* start_element = inputs_number_element;

    if(new_inputs_number > 0)
    {
        for(Index i = 0; i < new_inputs_number; i++)
        {
            const tinyxml2::XMLElement* input_element = start_element->NextSiblingElement("Input");
            start_element = input_element;

            if(input_element->Attribute("Index") != to_string(i+1))
            {
                buffer << "OpenNN Exception: NeuralNetwork class.\n"
                       << "void inputs_from_XML(const tinyxml2::XMLDocument&) method.\n"
                       << "Input index number (" << i+1 << ") does not match (" << input_element->Attribute("Item") << ").\n";

                throw invalid_argument(buffer.str());
            }

            if(!input_element->GetText())
            {
                inputs_names(i) = "";
            }
            else
            {
                inputs_names(i) = input_element->GetText();
            }
        }
    }
}


void NeuralNetwork::layers_from_XML(const tinyxml2::XMLDocument& document)
{
    ostringstream buffer;

    const tinyxml2::XMLElement* root_element = document.FirstChildElement("Layers");

    if(!root_element)
    {
        buffer << "OpenNN Exception: NeuralNetwork class.\n"
               << "void layers_from_XML(const tinyxml2::XMLDocument&) method.\n"
               << "Layers element is nullptr.\n";

        throw invalid_argument(buffer.str());
    }

    // Layers types

    const tinyxml2::XMLElement* layers_types_element = root_element->FirstChildElement("LayersTypes");

    if(!layers_types_element)
    {
        buffer << "OpenNN Exception: NeuralNetwork class.\n"
               << "void layers_from_XML(const tinyxml2::XMLDocument&) method.\n"
               << "Layers types element is nullptr.\n";

        throw invalid_argument(buffer.str());
    }

    Tensor<string, 1> layers_types;

    if(layers_types_element->GetText())
    {
        layers_types = get_tokens(layers_types_element->GetText(), ' ');
    }

    // Add layers

    const tinyxml2::XMLElement* start_element = layers_types_element;

    for(Index i = 0; i < layers_types.size(); i++)
    {
        if(layers_types(i) == "Scaling")
        {
            ScalingLayer* scaling_layer = new ScalingLayer();

            const tinyxml2::XMLElement* scaling_element = start_element->NextSiblingElement("ScalingLayer");
            start_element = scaling_element;

            if(scaling_element)
            {
                tinyxml2::XMLDocument scaling_document;
                tinyxml2::XMLNode* element_clone;

                element_clone = scaling_element->DeepClone(&scaling_document);

                scaling_document.InsertFirstChild(element_clone);

                scaling_layer->from_XML(scaling_document);
            }

            add_layer(scaling_layer);
        }
        else if(layers_types(i) == "Convolutional")
        {
            ConvolutionalLayer* convolutional_layer = new ConvolutionalLayer();

            const tinyxml2::XMLElement* convolutional_element = start_element->NextSiblingElement("ConvolutionalLayer");
            start_element = convolutional_element;

            if(convolutional_element)
            {
                tinyxml2::XMLDocument convolutional_document;
                tinyxml2::XMLNode* element_clone;

                element_clone = convolutional_element->DeepClone(&convolutional_document);

                convolutional_document.InsertFirstChild(element_clone);

                convolutional_layer->from_XML(convolutional_document);
            }

            add_layer(convolutional_layer);
        }
        else if(layers_types(i) == "Perceptron")
        {
            PerceptronLayer* perceptron_layer = new PerceptronLayer();

            const tinyxml2::XMLElement* perceptron_element = start_element->NextSiblingElement("PerceptronLayer");
            start_element = perceptron_element;

            if(perceptron_element)
            {
                tinyxml2::XMLDocument perceptron_document;
                tinyxml2::XMLNode* element_clone;

                element_clone = perceptron_element->DeepClone(&perceptron_document);

                perceptron_document.InsertFirstChild(element_clone);

                perceptron_layer->from_XML(perceptron_document);
            }

            add_layer(perceptron_layer);
        }
        else if(layers_types(i) == "Pooling")
        {
            PoolingLayer* pooling_layer = new PoolingLayer();

            const tinyxml2::XMLElement* pooling_element = start_element->NextSiblingElement("PoolingLayer");
            start_element = pooling_element;

            if(pooling_element)
            {
                tinyxml2::XMLDocument pooling_document;
                tinyxml2::XMLNode* element_clone;

                element_clone = pooling_element->DeepClone(&pooling_document);

                pooling_document.InsertFirstChild(element_clone);

                pooling_layer->from_XML(pooling_document);
            }

            add_layer(pooling_layer);
        }
        else if(layers_types(i) == "Probabilistic")
        {
            ProbabilisticLayer* probabilistic_layer = new ProbabilisticLayer();

            const tinyxml2::XMLElement* probabilistic_element = start_element->NextSiblingElement("ProbabilisticLayer");
            start_element = probabilistic_element;

            if(probabilistic_element)
            {
                tinyxml2::XMLDocument probabilistic_document;
                tinyxml2::XMLNode* element_clone;

                element_clone = probabilistic_element->DeepClone(&probabilistic_document);

                probabilistic_document.InsertFirstChild(element_clone);
                probabilistic_layer->from_XML(probabilistic_document);
            }

            add_layer(probabilistic_layer);
        }
        else if(layers_types(i) == "LongShortTermMemory")
        {
            LongShortTermMemoryLayer* long_short_term_memory_layer = new LongShortTermMemoryLayer();

            const tinyxml2::XMLElement* long_short_term_memory_element = start_element->NextSiblingElement("LongShortTermMemoryLayer");
            start_element = long_short_term_memory_element;

            if(long_short_term_memory_element)
            {
                tinyxml2::XMLDocument long_short_term_memory_document;
                tinyxml2::XMLNode* element_clone;

                element_clone = long_short_term_memory_element->DeepClone(&long_short_term_memory_document);

                long_short_term_memory_document.InsertFirstChild(element_clone);

                long_short_term_memory_layer->from_XML(long_short_term_memory_document);
            }

            add_layer(long_short_term_memory_layer);
        }
        else if(layers_types(i) == "Recurrent")
        {
            RecurrentLayer* recurrent_layer = new RecurrentLayer();

            const tinyxml2::XMLElement* recurrent_element = start_element->NextSiblingElement("RecurrentLayer");
            start_element = recurrent_element;

            if(recurrent_element)
            {
                tinyxml2::XMLDocument recurrent_document;
                tinyxml2::XMLNode* element_clone;

                element_clone = recurrent_element->DeepClone(&recurrent_document);

                recurrent_document.InsertFirstChild(element_clone);

                recurrent_layer->from_XML(recurrent_document);
            }

            add_layer(recurrent_layer);
        }
        else if(layers_types(i) == "Unscaling")
        {
            UnscalingLayer* unscaling_layer = new UnscalingLayer();

            const tinyxml2::XMLElement* unscaling_element = start_element->NextSiblingElement("UnscalingLayer");
            start_element = unscaling_element;

            if(unscaling_element)
            {
                tinyxml2::XMLDocument unscaling_document;
                tinyxml2::XMLNode* element_clone;

                element_clone = unscaling_element->DeepClone(&unscaling_document);

                unscaling_document.InsertFirstChild(element_clone);

                unscaling_layer->from_XML(unscaling_document);
            }

            add_layer(unscaling_layer);
        }
        else if(layers_types(i) == "Bounding")
        {
            BoundingLayer* bounding_layer = new BoundingLayer();

            const tinyxml2::XMLElement* bounding_element = start_element->NextSiblingElement("BoundingLayer");

            start_element = bounding_element;

            if(bounding_element)
            {
                tinyxml2::XMLDocument bounding_document;
                tinyxml2::XMLNode* element_clone;

                element_clone = bounding_element->DeepClone(&bounding_document);

                bounding_document.InsertFirstChild(element_clone);

                bounding_layer->from_XML(bounding_document);
            }

            add_layer(bounding_layer);
        }
    }
}


void NeuralNetwork::outputs_from_XML(const tinyxml2::XMLDocument& document)
{    
    ostringstream buffer;

    const tinyxml2::XMLElement* root_element = document.FirstChildElement("Outputs");

    if(!root_element)
    {
        buffer << "OpenNN Exception: NeuralNetwork class.\n"
               << "void outputs_from_XML(const tinyxml2::XMLDocument&) method.\n"
               << "Outputs element is nullptr.\n";

        throw invalid_argument(buffer.str());
    }

    // Outputs number

    const tinyxml2::XMLElement* outputs_number_element = root_element->FirstChildElement("OutputsNumber");

    if(!outputs_number_element)
    {
        buffer << "OpenNN Exception: NeuralNetwork class.\n"
               << "void inputs_from_XML(const tinyxml2::XMLDocument&) method.\n"
               << "Outputs number element is nullptr.\n";

        throw invalid_argument(buffer.str());
    }

    Index new_outputs_number = 0;

    if(outputs_number_element->GetText())
    {
        new_outputs_number = static_cast<Index>(atoi(outputs_number_element->GetText()));
    }

    // Outputs names

    const tinyxml2::XMLElement* start_element = outputs_number_element;

    if(new_outputs_number > 0)
    {
        outputs_names.resize(new_outputs_number);

        for(Index i = 0; i < new_outputs_number; i++)
        {
            const tinyxml2::XMLElement* output_element = start_element->NextSiblingElement("Output");
            start_element = output_element;

            if(output_element->Attribute("Index") != to_string(i+1))
            {
                buffer << "OpenNN Exception: NeuralNetwork class.\n"
                       << "void outputs_from_XML(const tinyxml2::XMLDocument&) method.\n"
                       << "Output index number (" << i+1 << ") does not match (" << output_element->Attribute("Item") << ").\n";

                throw invalid_argument(buffer.str());
            }

            if(!output_element->GetText())
            {
                outputs_names(i) = "";
            }
            else
            {
                outputs_names(i) = output_element->GetText();
            }
        }
    }
}


/// Prints to the screen the most important information about the neural network object.

void NeuralNetwork::print() const
{
    cout << "Neural network" << endl;

    const Index layers_number = get_layers_number();

    cout << "Layers number: " << layers_number << endl;

    for(Index i = 0; i < layers_number; i++)
    {
        cout << "Layer " << i+1 << ": " << layers_pointers[i]->get_neurons_number()
             << " " << layers_pointers[i]->get_type_string() << " neurons" << endl;
    }
}


/// Saves to an XML file the members of a neural network object.
/// @param file_name Name of neural network XML file.

void NeuralNetwork::save(const string& file_name) const
{
    FILE * file = fopen(file_name.c_str(), "w");

    if(file)
    {
        tinyxml2::XMLPrinter printer(file);
        write_XML(printer);
        fclose(file);
    }
}


/// Saves to a data file the parameters of a neural network object.
/// @param file_name Name of the parameters data file.

void NeuralNetwork::save_parameters(const string& file_name) const
{
    std::ofstream file(file_name.c_str());

    if(!file.is_open())
    {
        ostringstream buffer;

        buffer << "OpenNN Exception: NeuralNetwork class.\n"
               << "void save_parameters(const string&) const method.\n"
               << "Cannot open parameters data file.\n";

        throw invalid_argument(buffer.str());
    }

    const Tensor<type, 1> parameters = get_parameters();

    file << parameters << endl;

    // Close file

    file.close();
}


/// Loads from an XML file the members for this neural network object.
/// Please mind about the file format, which is specified in the User's Guide.
/// @param file_name Name of neural network XML file.

void NeuralNetwork::load(const string& file_name)
{
    set_default();

    tinyxml2::XMLDocument document;

    if(document.LoadFile(file_name.c_str()))
    {
        ostringstream buffer;

        buffer << "OpenNN Exception: NeuralNetwork class.\n"
               << "void load(const string&) method.\n"
               << "Cannot load XML file " << file_name << ".\n";

        throw invalid_argument(buffer.str());

    }

    from_XML(document);
}


/// Loads the neural network parameters from a data file.
/// The format of this file is just a sequence of numbers.
/// @param file_name Name of the parameters data file.

void NeuralNetwork::load_parameters_binary(const string& file_name)
{
    std::ifstream file;

    file.open(file_name.c_str(), ios::binary);

    if(!file.is_open())
    {
        ostringstream buffer;

        buffer << "OpenNN Exception: NeuralNetwork template.\n"
               << "void load_parameters_binary(const string&) method.\n"
               << "Cannot open binary file: " << file_name << "\n";

        throw invalid_argument(buffer.str());
    }

    streamsize size = sizeof(float);

    const Index parameters_number = get_parameters_number();

    Tensor<type, 1> new_parameters(parameters_number);

    type value;

    for(Index i = 0; i < parameters_number; i++)
    {
        file.read(reinterpret_cast<char*>(&value), size);

        new_parameters(i) = value;
    }

    set_parameters(new_parameters);
}


/// Returns a string with the c function of the expression represented by the neural network.

string NeuralNetwork::write_expression_c() const
{

    //get_scaling_layer_pointer()->get_descriptives()

    int LSTM_number = get_long_short_term_memory_layers_number();
    int cell_state_counter = 0;
    int hidden_state_counter = 0;

    vector<std::string> found_tokens;
    ostringstream buffer;
    ostringstream calculate_outputs_buffer;

    string aux = "";

    bool logistic     = false;
    bool ReLU         = false;
    bool Threshold    = false;
    bool SymThreshold = false;
    bool ExpLinear    = false;
    bool SExpLinear   = false;
    bool HSigmoid     = false;
    bool SoftPlus     = false;
    bool SoftSign     = false;


    buffer << "/**" << endl;
    buffer << "Artificial Intelligence Techniques SL\t" << endl;
    buffer << "artelnics@artelnics.com\t" << endl;
    buffer << "" << endl;
    buffer << "Your model has been exported to this c file." << endl;
    buffer << "You can manage it with the main method, where you \t" << endl;
    buffer << "can change the values of your inputs. For example:" << endl;
    buffer << "" << endl;

    buffer << "if we want to add these 3 values (0.3, 2.5 and 1.8)" << endl;
    buffer << "to our 3 inputs (Input_1, Input_2 and Input_1), the" << endl;
    buffer << "main program has to look like this:" << endl;
    buffer << "\t" << endl;
    buffer << "int main(){ " << endl;
    buffer << "\t" << "vector<float> inputs(3);"<< endl;
    buffer << "\t" << endl;
    buffer << "\t" << "const float asdas  = 0.3;" << endl;
    buffer << "\t" << "inputs[0] = asdas;"        << endl;
    buffer << "\t" << "const float input2 = 2.5;" << endl;
    buffer << "\t" << "inputs[1] = input2;"       << endl;
    buffer << "\t" << "const float input3 = 1.8;" << endl;
    buffer << "\t" << "inputs[2] = input3;"       << endl;
    buffer << "\t" << ". . ." << endl;
    buffer << "\n" << endl;

    buffer << "Inputs Names:" <<endl;

    /*
    const Tensor<string, 1> inputs = get_inputs_names();
    const Tensor<string, 1> outputs = get_outputs_names();

    for (int i = 0; i < inputs.dimension(0); i++)
    {
        if (inputs[i].empty())
        {
            buffer << "\t" << to_string(i) + ") " << "input_" + to_string(i) << endl;
        }
        else
        {
            buffer << "\t" << to_string(i) + ") " << inputs[i] << endl;
        }
    }
    */

    const Tensor<string, 1> inputs_base = get_inputs_names();
    Tensor<string, 1> inputs(inputs_base.dimension(0));

    const Tensor<string, 1> outputs_base = get_outputs_names();
    Tensor<string, 1> outputs(outputs_base.dimension(0));

    string input_name_aux;
    string output_name_aux;

    for (int i = 0; i < inputs_base.dimension(0); i++)
    {
        if (inputs_base[i].empty())
        {
            buffer << "\t" << to_string(i) + ") " << "input_" + to_string(i) << endl;
        }
        else
        {
            input_name_aux = inputs_base[i];
            input_name_aux = replace_non_allowed_programming_characters(input_name_aux);
            inputs(i) = input_name_aux;
            buffer << "\t" << to_string(i) + ") " << inputs(i) << endl;
        }
    }

    for (int i = 0; i < outputs_base.dimension(0); i++)
    {
        if (outputs_base[i].empty())
        {
            buffer << "\t" << to_string(i) + ") " << "ouput_" + to_string(i) << endl;
        }
        else
        {
            output_name_aux = outputs_base[i];
            output_name_aux = replace_non_allowed_programming_characters(output_name_aux);
            outputs(i) = output_name_aux;
        }
    }

    buffer << "*/" << endl;
    buffer << "\n" << endl;
    buffer << "#include <iostream>" << endl;
    buffer << "#include <vector>" << endl;
    buffer << "#include <math.h>" << endl;
    buffer << "#include <stdio.h>" << endl;
    buffer << "\n" << endl;
    buffer << "using namespace std;" << endl;
    buffer << "\n" << endl;

    string expression = write_expression();
    vector<std::string> tokens;
    std::string token;
    std::stringstream ss(expression);

    while (getline(ss, token, '\n'))
    {
        if (token.size() > 1 && token.back() == '{'){ break; }
        if (token.size() > 1 && token.back() != ';'){ token += ';'; }
        tokens.push_back(token);
    }

    for (auto& s : tokens)
    {
        string word = "";
        for (char& c : s)
        {
            if ( c!=' ' && c!='=' ){ word += c; }
            else { break; }
        }
        if (word.size() > 1)
        {
            if ( find(found_tokens.begin(), found_tokens.end(), word) == found_tokens.end() )
                found_tokens.push_back(word);
        }
    }

    std::string target_string0("Logistic");
    std::string target_string1("ReLU");
    std::string target_string2("Threshold");
    std::string target_string3("SymmetricThreshold");
    std::string target_string4("ExponentialLinear");
    std::string target_string5("ScaledExponentialLinear");
    std::string target_string6("HardSigmoid");
    std::string target_string7("SoftPlus");
    std::string target_string8("SoftSign");

    for (auto& t:tokens)
    {
        size_t substring_length0 = t.find(target_string0);
        size_t substring_length1 = t.find(target_string1);
        size_t substring_length2 = t.find(target_string2);
        size_t substring_length3 = t.find(target_string3);
        size_t substring_length4 = t.find(target_string4);
        size_t substring_length5 = t.find(target_string5);
        size_t substring_length6 = t.find(target_string6);
        size_t substring_length7 = t.find(target_string7);
        size_t substring_length8 = t.find(target_string8);

        if (substring_length0 < t.size() && substring_length0!=0){ logistic = true; }
        if (substring_length1 < t.size() && substring_length1!=0){ ReLU = true; }
        if (substring_length2 < t.size() && substring_length2!=0){ Threshold = true; }
        if (substring_length3 < t.size() && substring_length3!=0){ SymThreshold = true; }
        if (substring_length4 < t.size() && substring_length4!=0){ ExpLinear = true; }
        if (substring_length5 < t.size() && substring_length5!=0){ SExpLinear = true; }
        if (substring_length6 < t.size() && substring_length6!=0){ HSigmoid = true; }
        if (substring_length7 < t.size() && substring_length7!=0){ SoftPlus = true; }
        if (substring_length8 < t.size() && substring_length8!=0){ SoftSign = true; }
    }

    if(logistic)
    {
        buffer << "float Logistic (float x) {" << endl;
        buffer << "float z = 1/(1+exp(-x));" << endl;
        buffer << "return z;" << endl;
        buffer << "}" << endl;
        buffer << "\n" << endl;
    }

    if(ReLU)
    {
        buffer << "float ReLU(float x) {" << endl;
        buffer << "float z = max(0, x);" << endl;
        buffer << "return z;" << endl;
        buffer << "}" << endl;
        buffer << "\n" << endl;
    }

    if(Threshold)
    {
        buffer << "float Threshold(float x) {" << endl;
        buffer << "float z;" << endl;
        buffer << "if (x < 0) {" << endl;
        buffer << "z = 0;" << endl;
        buffer << "}else{" << endl;
        buffer << "z = 1;" << endl;
        buffer << "}" << endl;
        buffer << "return z;" << endl;
        buffer << "}" << endl;
        buffer << "\n" << endl;
    }

    if(SymThreshold)
    {
        buffer << "float SymmetricThreshold(float x) {" << endl;
        buffer << "float z" << endl;
        buffer << "if (x < 0) {" << endl;
        buffer << "z = -1;" << endl;
        buffer << "}else{" << endl;
        buffer << "z=1;" << endl;
        buffer << "}" << endl;
        buffer << "return z;" << endl;
        buffer << "}" << endl;
        buffer << "\n" << endl;
    }

    if(ExpLinear)
    {
        buffer << "float ExponentialLinear(float x) {" << endl;
        buffer << "float z;" << endl;
        buffer << "float alpha = 1.67326;" << endl;
        buffer << "if (x>0){" << endl;
        buffer << "z = x;" << endl;
        buffer << "}else{" << endl;
        buffer << "z = alpha*(exp(x)-1);" << endl;
        buffer << "}" << endl;
        buffer << "return z;" << endl;
        buffer << "}" << endl;
        buffer << "\n" << endl;
    }

    if(SExpLinear)
    {
        buffer << "float ScaledExponentialLinear(float x) {" << endl;
        buffer << "float z;" << endl;
        buffer << "float alpha  = 1.67326;" << endl;
        buffer << "float lambda = 1.05070;" << endl;
        buffer << "if (x > 0){" << endl;
        buffer << "z = lambda*x;" << endl;
        buffer << "}else{" << endl;
        buffer << "z = lambda*alpha*(exp(x)-1);" << endl;
        buffer << "}" << endl;
        buffer << "return z;" << endl;
        buffer << "}" << endl;
        buffer << "\n" << endl;
    }

    if(HSigmoid)
    {
        buffer << "float HardSigmoid(float x) {" << endl;
        buffer << "float z = 1/(1+exp(-x));" << endl;
        buffer << "return z;" << endl;
        buffer << "}" << endl;
        buffer << "\n" << endl;
    }

    if(SoftPlus)
    {
        buffer << "float SoftPlus(float x) {" << endl;
        buffer << "float z = log(1+exp(x));" << endl;
        buffer << "return z;" << endl;
        buffer << "}" << endl;
        buffer << "\n" << endl;
    }

    if(SoftSign)
    {
        buffer << "float SoftSign(float x) {" << endl;
        buffer << "float z = x/(1+abs(x));" << endl;
        buffer << "return z;" << endl;
        buffer << "}" << endl;
        buffer << "\n" << endl;
    }

    if(LSTM_number>0)
    {
        for (string & token: found_tokens)
        {
            if (token.find("cell_state") == 0)
            {
                cell_state_counter += 1;
            }

            if (token.find("hidden_state") == 0)
            {
                hidden_state_counter += 1;
            }
        }

        buffer << "struct LSTMMemory" << endl;
        buffer << "{" << endl;
        buffer << "\t" << "int time_steps = 3;" << endl;
        buffer << "\t" << "int time_step_counter = 1;" << endl;

        for(int i = 0; i < hidden_state_counter; i++)
        {
            buffer << "\t" << "float hidden_state_" << to_string(i) << " = 0;" << endl;
        }

        for(int i = 0; i < cell_state_counter; i++)
        {
            buffer << "\t" << "float cell_state_" << to_string(i) << " = 0;" << endl;
        }

        buffer << "} lstm; \n\n" << endl;
        buffer << "vector<float> calculate_outputs(const vector<float>& inputs, LSTMMemory& lstm)" << endl;
    }
    else
    {
        buffer << "vector<float> calculate_outputs(const vector<float>& inputs)" << endl;
    }


    buffer << "{" << endl;

    for (int i = 0; i < inputs.dimension(0); i++)
    {
        if (inputs[i].empty())
        {
            buffer << "\t" << "const float " << "input_" << to_string(i) << " = " << "inputs[" << to_string(i) << "];" << endl;
        }
        else
        {
            buffer << "\t" << "const float " << inputs[i] << " = " << "inputs[" << to_string(i) << "];" << endl;
        }
    }

    if(LSTM_number>0)
    {
        buffer << "\n\tif(lstm.time_step_counter%lstm.time_steps == 0 ){" << endl;
        buffer << "\t\t" << "lstm.time_step_counter = 1;" << endl;

        for(int i = 0; i < hidden_state_counter; i++)
        {
            buffer << "\t\t" << "lstm.hidden_state_" << to_string(i) << " = 0;" << endl;
        }

        for(int i = 0; i < cell_state_counter; i++)
        {
            buffer << "\t\t" << "lstm.cell_state_" << to_string(i) << " = 0;" << endl;
        }

        buffer << "\t}" << endl;
    }

    buffer << "" << endl;

    //USING BUFFER2
    for (auto& t:tokens)
    {
        if (t.size()<=1)
        {
            calculate_outputs_buffer << "" << endl;
        }
        else
        {
            //aux = "const float " + t;
            calculate_outputs_buffer << "\t" << t << endl;
        }
    }


    string calculate_outputs_string = calculate_outputs_buffer.str();
    for (auto& found_token: found_tokens){
        string toReplace(found_token);

        //el fallo es el cont float, con double si que funciona
        string newword = "double " + found_token;
        size_t pos = calculate_outputs_string.find(toReplace);
        calculate_outputs_string.replace(pos, toReplace.length(), newword);
    }

    if(LSTM_number>0)
    {
        replace_all_appearances(calculate_outputs_string, "(t)", "");
        replace_all_appearances(calculate_outputs_string, "(t-1)", "");
        replace_all_appearances(calculate_outputs_string, "double cell_state", "cell_state");
        replace_all_appearances(calculate_outputs_string, "double hidden_state", "hidden_state");
        replace_all_appearances(calculate_outputs_string, "cell_state"  , "lstm.cell_state"  );
        replace_all_appearances(calculate_outputs_string, "hidden_state", "lstm.hidden_state");
=======

    Index new_inputs_number = 0;

    if(inputs_number_element->GetText())
    {
        new_inputs_number = static_cast<Index>(atoi(inputs_number_element->GetText()));

        set_inputs_number(new_inputs_number);
>>>>>>> 0f529f5d
    }
    buffer << calculate_outputs_string;

<<<<<<< HEAD
    buffer << "\t" << "vector<float> out(" << outputs.size() << ");" << endl;
    for (int i = 0; i < outputs.dimension(0); i++)
    {
        if (outputs[i].empty())
        {
            buffer << "\t" << "out[" << to_string(i) << "] = " << "output" << to_string(i) << ";"<< endl;
        }
        else
        {
            buffer << "\t" << "out[" << to_string(i) << "] = " << outputs[i] << ";" << endl;
        }
    }

    if(LSTM_number)
    {
        buffer << "\n\t" << "lstm.time_step_counter += 1;" << endl;
    }

    buffer << "\n\t" << "return out;" << endl;
    buffer << "}"  << endl;
    buffer << "\n" << endl;
    buffer << "int main(){ \n" << endl;
    buffer << "\t" << "vector<float> inputs(" << to_string(inputs.size()) << "); \n" << endl;

    for (int i = 0; i < inputs.dimension(0); i++)
    {
        if (inputs[i].empty())
        {
            buffer << "\t" << "const float " << "input_" << to_string(i) <<" =" << " /*enter your value here*/; " << endl;
            buffer << "\t" << "inputs[" << to_string(i) << "] = " << "input_" << to_string(i) << ";" << endl;
        }
        else
        {
            buffer << "\t" << "const float " << inputs[i] << " =" << " /*enter your value here*/; " << endl;
            buffer << "\t" << "inputs[" << to_string(i) << "] = " << inputs[i] << ";" << endl;
        }
    }

    buffer << "" << endl;

    if(LSTM_number > 0)
    {
        buffer << "\t"   << "LSTMMemory lstm;" << "\n" << endl;
        buffer << "\t"   << "vector<float> outputs(" << outputs.size() <<");" << endl;
        buffer << "\n\t" << "outputs = calculate_outputs(inputs, lstm);" << endl;
    }
    else
    {
        buffer << "\t"   << "vector<float> outputs(" << outputs.size() <<");" << endl;
        buffer << "\n\t" << "outputs = calculate_outputs(inputs);" << endl;
    }
    buffer << "" << endl;
    buffer << "\t" << "printf(\"These are your outputs:\\n\");" << endl;

    for (int i = 0; i < outputs.dimension(0); i++)
    {
        if (outputs[i].empty())
        {
            buffer << "\t" << "printf( \"output" << to_string(i) << ":" << " %f \\n\", "<< "outputs[" << to_string(i) << "]" << ");" << endl;
        }
        else
        {
            buffer << "\t" << "printf( \""<< outputs_names[i] << ":" << " %f \\n\", "<< "outputs[" << to_string(i) << "]" << ");" << endl;
        }
    }

    buffer << "\n\t" << "return 0;" << endl;
    buffer << "} \n" << endl;

    string out = buffer.str();
    return out;
}
=======
    // Inputs names

    const tinyxml2::XMLElement* start_element = inputs_number_element;

    if(new_inputs_number > 0)
    {
        for(Index i = 0; i < new_inputs_number; i++)
        {
            const tinyxml2::XMLElement* input_element = start_element->NextSiblingElement("Input");
            start_element = input_element;

            if(input_element->Attribute("Index") != to_string(i+1))
            {
                buffer << "OpenNN Exception: NeuralNetwork class.\n"
                       << "void inputs_from_XML(const tinyxml2::XMLDocument&) method.\n"
                       << "Input index number (" << i+1 << ") does not match (" << input_element->Attribute("Item") << ").\n";

                throw invalid_argument(buffer.str());
            }

            if(!input_element->GetText())
            {
                inputs_names(i) = "";
            }
            else
            {
                inputs_names(i) = input_element->GetText();
            }
        }
    }
}


void NeuralNetwork::layers_from_XML(const tinyxml2::XMLDocument& document)
{
    ostringstream buffer;

    const tinyxml2::XMLElement* root_element = document.FirstChildElement("Layers");

    if(!root_element)
    {
        buffer << "OpenNN Exception: NeuralNetwork class.\n"
               << "void layers_from_XML(const tinyxml2::XMLDocument&) method.\n"
               << "Layers element is nullptr.\n";

        throw invalid_argument(buffer.str());
    }

    // Layers types

    const tinyxml2::XMLElement* layers_types_element = root_element->FirstChildElement("LayersTypes");

    if(!layers_types_element)
    {
        buffer << "OpenNN Exception: NeuralNetwork class.\n"
               << "void layers_from_XML(const tinyxml2::XMLDocument&) method.\n"
               << "Layers types element is nullptr.\n";

        throw invalid_argument(buffer.str());
    }

    Tensor<string, 1> layers_types;

    if(layers_types_element->GetText())
    {
        layers_types = get_tokens(layers_types_element->GetText(), ' ');
    }

    // Add layers

    const tinyxml2::XMLElement* start_element = layers_types_element;

    for(Index i = 0; i < layers_types.size(); i++)
    {
        if(layers_types(i) == "Scaling")
        {
            ScalingLayer* scaling_layer = new ScalingLayer();

            const tinyxml2::XMLElement* scaling_element = start_element->NextSiblingElement("ScalingLayer");
            start_element = scaling_element;

            if(scaling_element)
            {
                tinyxml2::XMLDocument scaling_document;
                tinyxml2::XMLNode* element_clone;

                element_clone = scaling_element->DeepClone(&scaling_document);

                scaling_document.InsertFirstChild(element_clone);

                scaling_layer->from_XML(scaling_document);
            }

            add_layer(scaling_layer);
        }
        else if(layers_types(i) == "Convolutional")
        {
            ConvolutionalLayer* convolutional_layer = new ConvolutionalLayer();

            const tinyxml2::XMLElement* convolutional_element = start_element->NextSiblingElement("ConvolutionalLayer");
            start_element = convolutional_element;
>>>>>>> 0f529f5d

            if(convolutional_element)
            {
                tinyxml2::XMLDocument convolutional_document;
                tinyxml2::XMLNode* element_clone;

<<<<<<< HEAD
string NeuralNetwork::write_expression() const
{
    const Index layers_number = get_layers_number();

    const Tensor<Layer*, 1> layers_pointers = get_layers_pointers();
    const Tensor<string, 1> layers_names = get_layers_names();

    Tensor<string, 1> outputs_names_vector;
    Tensor<string, 1> inputs_names_vector;
    inputs_names_vector = inputs_names;
    string aux_name = "";
    for (int i = 0; i < inputs_names.dimension(0); i++)
    {
        if (!inputs_names_vector[i].empty())
        {
            aux_name = inputs_names[i];
            inputs_names_vector(i) = replace_non_allowed_programming_characters(aux_name);
        }
        else
        {
            inputs_names_vector(i) = "input_" + to_string(i);
        }
    }

    Index layer_neurons_number;

    ostringstream buffer;

    for(Index i = 0; i < layers_number; i++)
    {
        if(i == layers_number-1)
        {
            outputs_names_vector = outputs_names;
            for (int j = 0; j < outputs_names.dimension(0); j++)
            {
                if (!outputs_names_vector[j].empty())
                {
                    aux_name = outputs_names[j];
                    outputs_names_vector(j) = replace_non_allowed_programming_characters(aux_name);
                }
                else
                {
                    outputs_names_vector(j) = "output_" + to_string(i);
                }
            }
            buffer << layers_pointers[i]->write_expression(inputs_names_vector, outputs_names_vector) << endl;
        }
        else
        {
            layer_neurons_number = layers_pointers[i]->get_neurons_number();
            outputs_names_vector.resize(layer_neurons_number);

            for(Index j = 0; j < layer_neurons_number; j++)
            {
                if(layers_names(i) == "scaling_layer")
                {
                    aux_name = inputs_names(j);
                    outputs_names_vector(j) = "scaled_" + replace_non_allowed_programming_characters(aux_name);
                }
                else
                {
                    outputs_names_vector(j) =  layers_names(i) + "_output_" + to_string(j);
                }
            }
            buffer << layers_pointers[i]->write_expression(inputs_names_vector, outputs_names_vector) << endl;
            inputs_names_vector = outputs_names_vector;
        }
    }

    string expression = buffer.str();

    replace(expression, "+-", "-");

    return expression;
}


/// Returns a string that conatins an API composed by an html script (the index page), and a php scipt
/// that contains a function of the expression represented by the neural network.

string NeuralNetwork::write_expression_api() const
{
    vector<std::string> found_tokens;
    ostringstream buffer;

    int LSTM_number = get_long_short_term_memory_layers_number();
    int cell_state_counter = 0;
    int hidden_state_counter = 0;

    bool logistic     = false;
    bool ReLU         = false;
    bool Threshold    = false;
    bool SymThreshold = false;
    bool ExpLinear    = false;
    bool SExpLinear   = false;
    bool HSigmoid     = false;
    bool SoftPlus     = false;
    bool SoftSign     = false;

    buffer << "<!DOCTYPE html>" << endl;
    buffer << "<!--" << endl;
    buffer << "Artificial Intelligence Techniques SL\t" << endl;
    buffer << "artelnics@artelnics.com\t" << endl;
    buffer << "" << endl;
    buffer << "Your model has been exported to this php file." << endl;
    buffer << "You can manage it writting your parameters in the url of your browser.\t" << endl;
    buffer << "Example:" << endl;
    buffer << "" << endl;
    buffer << "\turl = http://localhost/API_example/\t" << endl;
    buffer << "\tparameters in the url = http://localhost/API_example/?num=5&num=2&...\t" << endl;
    buffer << "\tTo see the ouput refresh the page" << endl;
    buffer << "" << endl;
    buffer << "\tInputs Names: \t" << endl;

    const Tensor<string, 1> inputs_base = get_inputs_names();
    Tensor<string, 1> inputs(inputs_base.dimension(0));

    const Tensor<string, 1> outputs_base = get_outputs_names();
    Tensor<string, 1> outputs(outputs_base.dimension(0));

    string input_name_aux;
    string output_name_aux;

    for (int i = 0; i < inputs_base.dimension(0); i++)
    {
        if (inputs_base[i].empty())
        {
            inputs(i) = "input_" + to_string(i);
            buffer << "\t" << to_string(i) + ") " << inputs(i) << endl;
        }
        else
        {
            input_name_aux = inputs_base[i];
            input_name_aux = replace_non_allowed_programming_characters(input_name_aux);
            inputs(i) = input_name_aux;
            buffer << "\t" << to_string(i) + ") " << inputs(i) << endl;
        }
    }

    for (int i = 0; i < outputs_base.dimension(0); i++)
    {
        if (outputs_base[i].empty())
        {
            outputs(i) = "output_" + to_string(i);
            buffer << "\t" << to_string(i) + ") " << outputs(i) << endl;
        }
        else
        {
            output_name_aux = outputs_base[i];
            output_name_aux = replace_non_allowed_programming_characters(output_name_aux);
            outputs(i) = output_name_aux;
        }
    }

    buffer << "" << endl;
    buffer << "-->\t" << endl;
    buffer << "" << endl;
    buffer << "<html lang = \"en\">\n" << endl;
    buffer << "<head>\n" << endl;
    buffer << "<title>Rest API Client Side Demo</title>\n " << endl;
    buffer << "<meta charset = \"utf-8\">" << endl;
    buffer << "<meta name = \"viewport\" content = \"width=device-width, initial-scale=1\">" << endl;
    buffer << "<link rel = \"stylesheet\" href = \"https://maxcdn.bootstrapcdn.com/bootstrap/3.3.7/css/bootstrap.min.css\">" << endl;
    buffer << "<script src = \"https://ajax.googleapis.com/ajax/libs/jquery/3.2.0/jquery.min.js\"></script>" << endl;
    buffer << "<script src = \"https://maxcdn.bootstrapcdn.com/bootstrap/3.3.7/js/bootstrap.min.js\"></script>" << endl;
    buffer << "</head>" << endl;
    buffer << "<body>" << endl;
    buffer << "<div class = \"container\">" << endl;
    buffer << "<br></br>" << endl;
    buffer << "<div class = \"form-group\">" << endl;
    buffer << "<p>" << endl;
    buffer << "follow the steps defined in the \"index.php\" file" << endl;
    buffer << "</p>" << endl;
    buffer << "<p>" << endl;
    buffer << "Refresh the page to see the prediction" << endl;
    buffer << "</p>" << endl;
    buffer << "</div>" << endl;
    buffer << "<h4>" << endl;
    buffer << "<?php" << "\n" << endl;

    string expression = write_expression();
    vector<std::string> tokens;
    std::string token;
    std::stringstream ss(expression);

    while (getline(ss, token, '\n'))
    {
        if (token.size() > 1 && token.back() == '{'){ break; }
        if (token.size() > 1 && token.back() != ';'){ token += ';'; }
        tokens.push_back(token);
    }

    for (auto& s : tokens)
    {
        string word = "";
        for (char& c : s)
        {
            if ( c!=' ' && c!='=' ){ word += c; }
            else { break; }
        }
        if (word.size() > 1)
        {
            found_tokens.push_back(word);
=======
                element_clone = convolutional_element->DeepClone(&convolutional_document);

                convolutional_document.InsertFirstChild(element_clone);

                convolutional_layer->from_XML(convolutional_document);
            }

            add_layer(convolutional_layer);
        }
        else if(layers_types(i) == "Perceptron")
        {
            PerceptronLayer* perceptron_layer = new PerceptronLayer();

            const tinyxml2::XMLElement* perceptron_element = start_element->NextSiblingElement("PerceptronLayer");
            start_element = perceptron_element;

            if(perceptron_element)
            {
                tinyxml2::XMLDocument perceptron_document;
                tinyxml2::XMLNode* element_clone;

                element_clone = perceptron_element->DeepClone(&perceptron_document);

                perceptron_document.InsertFirstChild(element_clone);

                perceptron_layer->from_XML(perceptron_document);
            }

            add_layer(perceptron_layer);
        }
        else if(layers_types(i) == "Pooling")
        {
            PoolingLayer* pooling_layer = new PoolingLayer();

            const tinyxml2::XMLElement* pooling_element = start_element->NextSiblingElement("PoolingLayer");
            start_element = pooling_element;

            if(pooling_element)
            {
                tinyxml2::XMLDocument pooling_document;
                tinyxml2::XMLNode* element_clone;

                element_clone = pooling_element->DeepClone(&pooling_document);

                pooling_document.InsertFirstChild(element_clone);

                pooling_layer->from_XML(pooling_document);
            }

            add_layer(pooling_layer);
        }
        else if(layers_types(i) == "Probabilistic")
        {
            ProbabilisticLayer* probabilistic_layer = new ProbabilisticLayer();

            const tinyxml2::XMLElement* probabilistic_element = start_element->NextSiblingElement("ProbabilisticLayer");
            start_element = probabilistic_element;

            if(probabilistic_element)
            {
                tinyxml2::XMLDocument probabilistic_document;
                tinyxml2::XMLNode* element_clone;

                element_clone = probabilistic_element->DeepClone(&probabilistic_document);

                probabilistic_document.InsertFirstChild(element_clone);
                probabilistic_layer->from_XML(probabilistic_document);
            }

            add_layer(probabilistic_layer);
        }
        else if(layers_types(i) == "LongShortTermMemory")
        {
            LongShortTermMemoryLayer* long_short_term_memory_layer = new LongShortTermMemoryLayer();

            const tinyxml2::XMLElement* long_short_term_memory_element = start_element->NextSiblingElement("LongShortTermMemoryLayer");
            start_element = long_short_term_memory_element;

            if(long_short_term_memory_element)
            {
                tinyxml2::XMLDocument long_short_term_memory_document;
                tinyxml2::XMLNode* element_clone;

                element_clone = long_short_term_memory_element->DeepClone(&long_short_term_memory_document);

                long_short_term_memory_document.InsertFirstChild(element_clone);

                long_short_term_memory_layer->from_XML(long_short_term_memory_document);
            }

            add_layer(long_short_term_memory_layer);
        }
        else if(layers_types(i) == "Recurrent")
        {
            RecurrentLayer* recurrent_layer = new RecurrentLayer();

            const tinyxml2::XMLElement* recurrent_element = start_element->NextSiblingElement("RecurrentLayer");
            start_element = recurrent_element;

            if(recurrent_element)
            {
                tinyxml2::XMLDocument recurrent_document;
                tinyxml2::XMLNode* element_clone;

                element_clone = recurrent_element->DeepClone(&recurrent_document);

                recurrent_document.InsertFirstChild(element_clone);

                recurrent_layer->from_XML(recurrent_document);
            }

            add_layer(recurrent_layer);
        }
        else if(layers_types(i) == "Unscaling")
        {
            UnscalingLayer* unscaling_layer = new UnscalingLayer();

            const tinyxml2::XMLElement* unscaling_element = start_element->NextSiblingElement("UnscalingLayer");
            start_element = unscaling_element;

            if(unscaling_element)
            {
                tinyxml2::XMLDocument unscaling_document;
                tinyxml2::XMLNode* element_clone;

                element_clone = unscaling_element->DeepClone(&unscaling_document);

                unscaling_document.InsertFirstChild(element_clone);

                unscaling_layer->from_XML(unscaling_document);
            }

            add_layer(unscaling_layer);
        }
        else if(layers_types(i) == "Bounding")
        {
            BoundingLayer* bounding_layer = new BoundingLayer();

            const tinyxml2::XMLElement* bounding_element = start_element->NextSiblingElement("BoundingLayer");

            start_element = bounding_element;

            if(bounding_element)
            {
                tinyxml2::XMLDocument bounding_document;
                tinyxml2::XMLNode* element_clone;

                element_clone = bounding_element->DeepClone(&bounding_document);

                bounding_document.InsertFirstChild(element_clone);

                bounding_layer->from_XML(bounding_document);
            }

            add_layer(bounding_layer);
>>>>>>> 0f529f5d
        }
    }
}

<<<<<<< HEAD
    if(LSTM_number>0)
    {
        for (string & token: found_tokens)
        {
            if (token.find("cell_state") == 0)
            {
                cell_state_counter += 1;
            }

            if (token.find("hidden_state") == 0)
            {
                hidden_state_counter += 1;
            }
        }

        buffer << "class NeuralNetwork{" << endl;
        buffer << "public $time_steps = 3;" << endl;
        buffer << "public $time_step_counter = 1;" << endl;

        for(int i = 0; i < hidden_state_counter; i++)
        {
            buffer << "public $" << "hidden_state_" << to_string(i) << " = 0;" << endl;
        }

        for(int i = 0; i < cell_state_counter; i++)
        {
            buffer << "public $" << "cell_state_" << to_string(i) << " = 0;" << endl;
        }

        buffer << "}" << endl;
        buffer << "$nn = new NeuralNetwork;" << endl;
    }

    buffer << "session_start();" << endl;
    buffer << "if (isset($_SESSION['lastpage']) && $_SESSION['lastpage'] == __FILE__) { " << endl;
    buffer << "if (isset($_SERVER['HTTPS']) && $_SERVER['HTTPS'] === 'on') " << endl;
    buffer << "\t$url = \"https://\"; " << endl;
    buffer << "else" << endl;
    buffer << "\t$url = \"http://\"; " << endl;
    buffer << "\n" << endl;
    buffer << "$url.= $_SERVER['HTTP_HOST'];" << endl;
    buffer << "$url.= $_SERVER['REQUEST_URI'];" << endl;
    buffer << "$url_components = parse_url($url);" << endl;
    buffer << "parse_str($url_components['query'], $params);" << endl;
    buffer << "\n" << endl;

    for (int i = 0; i < inputs.dimension(0); i++)
    {
        if (inputs[i].empty())
        {
            buffer << "$num"    + to_string(i) << " = " << "$params['num" + to_string(i) << "'];" << endl;
            buffer << "$input_" + to_string(i) << " = intval(" << "$num"  + to_string(i) << ");"  << endl;
        }
        else
        {
            buffer << "$num" + to_string(i) << " = " << "$params['num" + to_string(i) << "'];" << endl;
            buffer << "$" << inputs[i]      << " = intval(" << "$num"  + to_string(i) << ");"  << endl;
        }
    }

    buffer << "if(" << endl;

    for (int i = 0; i < inputs.dimension(0); i++)
    {
        if (i != inputs.dimension(0)-1)
        {
            buffer << "is_numeric(" << "$" << "num" + to_string(i) << ") &&" << endl;
        }
        else
        {
            buffer << "is_numeric(" << "$" << "num" + to_string(i) << ") )" << endl;
        }
    }

    buffer << "{" << endl;
    buffer << "$status=200;" << endl;
    buffer << "$status_msg = 'valid parameters';" << endl;
    buffer << "}" << endl;
    buffer << "else" << endl;
    buffer << "{" << endl;
    buffer << "$status =400;" << endl;
    buffer << "$status_msg = 'invalid parameters';" << endl;
    buffer << "}"   << endl;

    if(LSTM_number>0)
    {
        buffer << "if( $nn->time_step_counter % $nn->time_steps === 0 ){" << endl;
        buffer << "$nn->time_steps = 3;" << endl;
        buffer << "$nn->time_step_counter = 1;" << endl;

        for(int i = 0; i < hidden_state_counter; i++)
        {
            buffer << "$nn->" << "hidden_state_" << to_string(i) << " = 0;" << endl;
        }

        for(int i = 0; i < cell_state_counter; i++)
        {
            buffer << "$nn->" << "cell_state_" << to_string(i) << " = 0;" << endl;
        }
        buffer << "}" << endl;
    }

    buffer << "\n" << endl;

    std::string target_string0("Logistic");
    std::string target_string1("ReLU");
    std::string target_string2("Threshold");
    std::string target_string3("SymmetricThreshold");
    std::string target_string4("ExponentialLinear");
    std::string target_string5("ScaledExponentialLinear");
    std::string target_string6("HardSigmoid");
    std::string target_string7("SoftPlus");
    std::string target_string8("SoftSign");

    size_t substring_length0;
    size_t substring_length1;
    size_t substring_length2;
    size_t substring_length3;
    size_t substring_length4;
    size_t substring_length5;
    size_t substring_length6;
    size_t substring_length7;
    size_t substring_length8;

    vector<string> words_in_senteces;
    string new_word;

    for (auto& t:tokens)
    {
        substring_length0 = t.find(target_string0);
        substring_length1 = t.find(target_string1);
        substring_length2 = t.find(target_string2);
        substring_length3 = t.find(target_string3);
        substring_length4 = t.find(target_string4);
        substring_length5 = t.find(target_string5);
        substring_length6 = t.find(target_string6);
        substring_length7 = t.find(target_string7);
        substring_length8 = t.find(target_string8);

        if (substring_length0 < t.size() && substring_length0!=0){ logistic     = true; }
        if (substring_length1 < t.size() && substring_length1!=0){ ReLU         = true; }
        if (substring_length2 < t.size() && substring_length2!=0){ Threshold    = true; }
        if (substring_length3 < t.size() && substring_length3!=0){ SymThreshold = true; }
        if (substring_length4 < t.size() && substring_length4!=0){ ExpLinear    = true; }
        if (substring_length5 < t.size() && substring_length5!=0){ SExpLinear   = true; }
        if (substring_length6 < t.size() && substring_length6!=0){ HSigmoid     = true; }
        if (substring_length7 < t.size() && substring_length7!=0){ SoftPlus     = true; }
        if (substring_length8 < t.size() && substring_length8!=0){ SoftSign     = true; }

        for (auto& key_word : found_tokens)
        {
            new_word.clear();
            new_word = "$" + key_word;
            replace_all_appearances(t, key_word, new_word);
        }

        for (int i = 0; i < inputs.dimension(0); i++)
        {
            new_word.clear();
            new_word = "$" + inputs[i];
            replace_all_appearances(t, inputs[i], new_word);
        }

        if(LSTM_number>0)
        {
            replace_all_appearances(t, "(t)"     , "");
            replace_all_appearances(t, "(t-1)"   , "");
            replace_all_appearances(t, "hidden_" , "$hidden_");
            replace_all_appearances(t, "cell_"   , "$cell_"  );
            replace_all_appearances(t, "$hidden_", "$nn->hidden_");
            replace_all_appearances(t, "$cell_"  , "$nn->cell_"  );
        }

        buffer << t << endl;
    }

    buffer << "if ($status === 200){" << endl;
    buffer << "$response = ['status' => $status,  'status_message' => $status_msg" << endl;

    for (int i = 0; i < outputs.dimension(0); i++)
    {
        buffer << ", '" << outputs(i) << "' => " << "$" << outputs[i] << endl;
    }

    buffer << "];" << endl;
    buffer << "}" << endl;
    buffer << "else" << endl;
    buffer << "{" << endl;
    buffer << "$response = ['status' => $status,  'status_message' => $status_msg" << "];" << endl;
    buffer << "}" << endl;

    if (LSTM_number>0)
    {
        buffer << "$nn->time_step_counter += 1;" << endl;
    }

    buffer << "\n" << endl;
    buffer << "$json_response_pretty = json_encode($response, JSON_PRETTY_PRINT);" << endl;
    buffer << "echo nl2br(\"\\n\" . $json_response_pretty . \"\\n\");" << endl;
    buffer << "}else{" << endl;
    buffer << "echo \"New page\";" << endl;
    buffer << "}" << endl;
    buffer << "$_SESSION['lastpage'] = __FILE__;" << endl;
    buffer << "?>" << endl;
    buffer << "\n" << endl;

    if(logistic)
    {
        buffer << "<?php" << endl;
        buffer << "function Logistic(int $x) {" << endl;
        buffer << "$z = 1/(1+exp(-$x));" << endl;
        buffer << "return $z;" << endl;
        buffer << "}" << endl;
        buffer << "?>" << endl;
        buffer << "\n" << endl;
    }

    if(ReLU)
    {
        buffer << "<?php" << endl;
        buffer << "function ReLU(int $x) {" << endl;
        buffer << "$z = max(0, $x);" << endl;
        buffer << "return $z;" << endl;
        buffer << "}" << endl;
        buffer << "?>" << endl;
        buffer << "\n" << endl;
    }

    if(Threshold)
    {
        buffer << "<?php" << endl;
        buffer << "function Threshold(int $x) {" << endl;
        buffer << "if ($x < 0) {" << endl;
        buffer << "$z = 0;" << endl;
        buffer << "}else{" << endl;
        buffer << "$z=1;" << endl;
        buffer << "}" << endl;
        buffer << "return $z;" << endl;
        buffer << "}" << endl;
        buffer << "?>" << endl;
        buffer << "\n" << endl;
    }

    if(SymThreshold)
    {
        buffer << "<?php" << endl;
        buffer << "function SymmetricThreshold(int $x) {" << endl;
        buffer << "if ($x < 0) {" << endl;
        buffer << "$z = -1;" << endl;
        buffer << "}else{" << endl;
        buffer << "$z=1;" << endl;
        buffer << "}" << endl;
        buffer << "return $z;" << endl;
        buffer << "}" << endl;
        buffer << "?>" << endl;
        buffer << "\n" << endl;
    }

    if(ExpLinear)
    {
        buffer << "<?php" << endl;
        buffer << "function ExponentialLinear(int $x) {" << endl;
        buffer << "$alpha = 1.6732632423543772848170429916717;" << endl;
        buffer << "if ($x>0){" << endl;
        buffer << "$z=$x;" << endl;
        buffer << "}else{" << endl;
        buffer << "$z=$alpha*(exp($x)-1);" << endl;
        buffer << "}" << endl;
        buffer << "return $z;" << endl;
        buffer << "}" << endl;
        buffer << "?>" << endl;
        buffer << "\n" << endl;
    }

    if(SExpLinear)
    {
        buffer << "<?php" << endl;
        buffer << "function ScaledExponentialLinear(int $x) {" << endl;
        buffer << "$alpha  = 1.67326;" << endl;
        buffer << "$lambda = 1.05070;" << endl;
        buffer << "if ($x>0){" << endl;
        buffer << "$z=$lambda*$x;" << endl;
        buffer << "}else{" << endl;
        buffer << "$z=$lambda*$alpha*(exp($x)-1);" << endl;
        buffer << "}" << endl;
        buffer << "return $z;" << endl;
        buffer << "}" << endl;
        buffer << "?>" << endl;
        buffer << "\n" << endl;
    }

    if(HSigmoid)
    {
        buffer << "<?php" << endl;
        buffer << "function HardSigmoid(int $x) {" << endl;
        buffer << "$z=1/(1+exp(-$x));" << endl;
        buffer << "return $z;" << endl;
        buffer << "}" << endl;
        buffer << "?>" << endl;
        buffer << "\n" << endl;
    }

    if(SoftPlus)
    {
        buffer << "<?php" << endl;
        buffer << "function SoftPlus(int $x) {" << endl;
        buffer << "$z=log(1+exp($x));" << endl;
        buffer << "return $z;" << endl;
        buffer << "}" << endl;
        buffer << "?>" << endl;
        buffer << "\n" << endl;
    }

    if(SoftSign)
    {
        buffer << "<?php" << endl;
        buffer << "function SoftSign(int $x) {" << endl;
        buffer << "$z=$x/(1+abs($x));" << endl;
        buffer << "return $z;" << endl;
        buffer << "}" << endl;
        buffer << "?>" << endl;
        buffer << "\n" << endl;
    }

    buffer << "</h4>" << endl;
    buffer << "</div>" << endl;
    buffer << "</body>" << endl;
    buffer << "</html>" << endl;

    string out = buffer.str();

    replace_all_appearances(out, "$$", "$");
    replace_all_appearances(out, "_$", "_");

    return out;
=======

void NeuralNetwork::outputs_from_XML(const tinyxml2::XMLDocument& document)
{    
    ostringstream buffer;

    const tinyxml2::XMLElement* root_element = document.FirstChildElement("Outputs");

    if(!root_element)
    {
        buffer << "OpenNN Exception: NeuralNetwork class.\n"
               << "void outputs_from_XML(const tinyxml2::XMLDocument&) method.\n"
               << "Outputs element is nullptr.\n";

        throw invalid_argument(buffer.str());
    }

    // Outputs number

    const tinyxml2::XMLElement* outputs_number_element = root_element->FirstChildElement("OutputsNumber");

    if(!outputs_number_element)
    {
        buffer << "OpenNN Exception: NeuralNetwork class.\n"
               << "void inputs_from_XML(const tinyxml2::XMLDocument&) method.\n"
               << "Outputs number element is nullptr.\n";

        throw invalid_argument(buffer.str());
    }

    Index new_outputs_number = 0;

    if(outputs_number_element->GetText())
    {
        new_outputs_number = static_cast<Index>(atoi(outputs_number_element->GetText()));
    }

    // Outputs names

    const tinyxml2::XMLElement* start_element = outputs_number_element;

    if(new_outputs_number > 0)
    {
        outputs_names.resize(new_outputs_number);

        for(Index i = 0; i < new_outputs_number; i++)
        {
            const tinyxml2::XMLElement* output_element = start_element->NextSiblingElement("Output");
            start_element = output_element;

            if(output_element->Attribute("Index") != to_string(i+1))
            {
                buffer << "OpenNN Exception: NeuralNetwork class.\n"
                       << "void outputs_from_XML(const tinyxml2::XMLDocument&) method.\n"
                       << "Output index number (" << i+1 << ") does not match (" << output_element->Attribute("Item") << ").\n";

                throw invalid_argument(buffer.str());
            }

            if(!output_element->GetText())
            {
                outputs_names(i) = "";
            }
            else
            {
                outputs_names(i) = output_element->GetText();
            }
        }
    }
}


/// Prints to the screen the most important information about the neural network object.

void NeuralNetwork::print() const
{
    cout << "Neural network" << endl;

    const Index layers_number = get_layers_number();

    cout << "Layers number: " << layers_number << endl;

    for(Index i = 0; i < layers_number; i++)
    {
        cout << "Layer " << i+1 << ": " << layers_pointers[i]->get_neurons_number()
             << " " << layers_pointers[i]->get_type_string() << " neurons" << endl;
    }
}


/// Saves to an XML file the members of a neural network object.
/// @param file_name Name of neural network XML file.

void NeuralNetwork::save(const string& file_name) const
{
    FILE * file = fopen(file_name.c_str(), "w");

    if(file)
    {
        tinyxml2::XMLPrinter printer(file);
        write_XML(printer);
        fclose(file);
    }
}


/// Saves to a data file the parameters of a neural network object.
/// @param file_name Name of the parameters data file.

void NeuralNetwork::save_parameters(const string& file_name) const
{
    std::ofstream file(file_name.c_str());

    if(!file.is_open())
    {
        ostringstream buffer;

        buffer << "OpenNN Exception: NeuralNetwork class.\n"
               << "void save_parameters(const string&) const method.\n"
               << "Cannot open parameters data file.\n";

        throw invalid_argument(buffer.str());
    }

    const Tensor<type, 1> parameters = get_parameters();

    file << parameters << endl;

    // Close file

    file.close();
}


/// Loads from an XML file the members for this neural network object.
/// Please mind about the file format, which is specified in the User's Guide.
/// @param file_name Name of neural network XML file.

void NeuralNetwork::load(const string& file_name)
{
    set_default();

    tinyxml2::XMLDocument document;

    if(document.LoadFile(file_name.c_str()))
    {
        ostringstream buffer;

        buffer << "OpenNN Exception: NeuralNetwork class.\n"
               << "void load(const string&) method.\n"
               << "Cannot load XML file " << file_name << ".\n";

        throw invalid_argument(buffer.str());

    }

    from_XML(document);
}


/// Loads the neural network parameters from a data file.
/// The format of this file is just a sequence of numbers.
/// @param file_name Name of the parameters data file.

void NeuralNetwork::load_parameters_binary(const string& file_name)
{
    std::ifstream file;

    file.open(file_name.c_str(), ios::binary);

    if(!file.is_open())
    {
        ostringstream buffer;

        buffer << "OpenNN Exception: NeuralNetwork template.\n"
               << "void load_parameters_binary(const string&) method.\n"
               << "Cannot open binary file: " << file_name << "\n";

        throw invalid_argument(buffer.str());
    }

    streamsize size = sizeof(float);

    const Index parameters_number = get_parameters_number();

    Tensor<type, 1> new_parameters(parameters_number);

    type value;

    for(Index i = 0; i < parameters_number; i++)
    {
        file.read(reinterpret_cast<char*>(&value), size);

        new_parameters(i) = value;
    }

    set_parameters(new_parameters);
}


/// Returns a string with the c function of the expression represented by the neural network.

string NeuralNetwork::write_expression_c() const{

    //vector<string> found_tokens;

    ostringstream buffer;

    bool logistic     = false;
    bool ReLU         = false;
    bool Threshold    = false;
    bool SymThreshold = false;
    bool ExpLinear    = false;
    bool SExpLinear   = false;
    bool HSigmoid     = false;
    bool SoftPlus     = false;
    bool SoftSign     = false;

    buffer << "/**" << endl;
    buffer << "Artificial Intelligence Techniques SL\t" << endl;
    buffer << "artelnics@artelnics.com\t" << endl;
    buffer << "" << endl;
    buffer << "Your model has been exported to this c file." << endl;
    buffer << "You can manage it with the main method, where you \t" << endl;
    buffer << "can change the values of your inputs. For example:" << endl;
    buffer << "" << endl;

    buffer << "if we want to add these 3 values (0.3, 2.5 and 1.8)" << endl;
    buffer << "to our 3 inputs (Input_1, Input_2 and Input_1), the" << endl;
    buffer << "main program has to look like this:" << endl;
    buffer << "\t" << endl;
    buffer << "int main(){ " << endl;
	buffer << "\t" << "vector<float> inputs(3);"<< endl;
    buffer << "\t" << endl;
	buffer << "\t" << "const float asdas  = 0.3;" << endl;
	buffer << "\t" << "inputs[0] = asdas;"        << endl;
	buffer << "\t" << "const float input2 = 2.5;" << endl;
	buffer << "\t" << "inputs[1] = input2;"       << endl;
	buffer << "\t" << "const float input3 = 1.8;" << endl;
	buffer << "\t" << "inputs[2] = input3;"       << endl;
	buffer << "\t" << ". . ." << endl;
    buffer << "\n" << endl;

    buffer << "Inputs Names:" <<endl;

    const Tensor<string, 1> inputs = get_inputs_names();
    const Tensor<string, 1> outputs = get_outputs_names();

    for (int i = 0; i < inputs.dimension(0); i++)
    {
        if (inputs[i] == "")
        {
            buffer << "\t" << to_string(i) + ") " << "input_" + to_string(i) << endl;
            //found_tokens.push_back("input_" + to_string(i));
        }
        else
        {
            buffer << "\t" << to_string(i) + ") " << inputs[i] << endl;
            //found_tokens.push_back(inputs[i]);
        }
    }

    buffer << "*/" << endl;
    buffer << "\n" << endl;
    buffer << "#include <iostream>" << endl;
    buffer << "#include <vector>" << endl;
    buffer << "#include <math.h>" << endl;
    buffer << "#include <stdio.h>" << endl;
    buffer << "\n" << endl;
    buffer << "using namespace std;" << endl;
    buffer << "\n" << endl;

    string expression = write_expression();
    vector<string> tokens;
    string token;
    stringstream ss(expression);

    while (getline(ss, token, '\n'))
    {
        if (token.size() > 1 && token.back() == '{'){ break; }
        if (token.size() > 1 && token.back() != ';'){ token += ';'; }
        tokens.push_back(token);
    }

    string target_string0("Logistic");
    string target_string1("ReLU");
    string target_string2("Threshold");
    string target_string3("SymmetricThreshold");
    string target_string4("ExponentialLinear");
    string target_string5("ScaledExponentialLinear");
    string target_string6("HardSigmoid");
    string target_string7("SoftPlus");
    string target_string8("SoftSign");

    for (auto& t:tokens)
    {
        size_t substring_length0 = t.find(target_string0);
        size_t substring_length1 = t.find(target_string1);
        size_t substring_length2 = t.find(target_string2);
        size_t substring_length3 = t.find(target_string3);
        size_t substring_length4 = t.find(target_string4);
        size_t substring_length5 = t.find(target_string5);
        size_t substring_length6 = t.find(target_string6);
        size_t substring_length7 = t.find(target_string7);
        size_t substring_length8 = t.find(target_string8);

        if (substring_length0 < t.size() && substring_length0!=0){ logistic = true; }
        if (substring_length1 < t.size() && substring_length1!=0){ ReLU = true; }
        if (substring_length2 < t.size() && substring_length2!=0){ Threshold = true; }
        if (substring_length3 < t.size() && substring_length3!=0){ SymThreshold = true; }
        if (substring_length4 < t.size() && substring_length4!=0){ ExpLinear = true; }
        if (substring_length5 < t.size() && substring_length5!=0){ SExpLinear = true; }
        if (substring_length6 < t.size() && substring_length6!=0){ HSigmoid = true; }
        if (substring_length7 < t.size() && substring_length7!=0){ SoftPlus = true; }
        if (substring_length8 < t.size() && substring_length8!=0){ SoftSign = true; }
    }

    if(logistic)
    {
        buffer << "float Logistic (float x) {" << endl;
        buffer << "float z = 1/(1+exp(-x));" << endl;
        buffer << "return z;" << endl;
        buffer << "}" << endl;
        buffer << "\n" << endl;
    }

    if(ReLU)
    {
        buffer << "float ReLU(float x) {" << endl;
        buffer << "float z = max(0, x);" << endl;
        buffer << "return z;" << endl;
        buffer << "}" << endl;
        buffer << "\n" << endl;
    }

    if(Threshold)
    {
        buffer << "float Threshold(float x) {" << endl;
        buffer << "float z;" << endl;
        buffer << "if (x < 0) {" << endl;
        buffer << "z = 0;" << endl;
        buffer << "}else{" << endl;
        buffer << "z = 1;" << endl;
        buffer << "}" << endl;
        buffer << "return z;" << endl;
        buffer << "}" << endl;
        buffer << "\n" << endl;
    }

    if(SymThreshold)
    {
        buffer << "float SymmetricThreshold(float x) {" << endl;
        buffer << "float z" << endl;
        buffer << "if (x < 0) {" << endl;
        buffer << "z = -1;" << endl;
        buffer << "}else{" << endl;
        buffer << "z=1;" << endl;
        buffer << "}" << endl;
        buffer << "return z;" << endl;
        buffer << "}" << endl;
        buffer << "\n" << endl;
    }

    if(ExpLinear)
    {
        buffer << "float ExponentialLinear(float x) {" << endl;
        buffer << "float z;" << endl;
        buffer << "float alpha = 1.67326;" << endl;
        buffer << "if (x>0){" << endl;
        buffer << "z = x;" << endl;
        buffer << "}else{" << endl;
        buffer << "z = alpha*(exp(x)-1);" << endl;
        buffer << "}" << endl;
        buffer << "return z;" << endl;
        buffer << "}" << endl;
        buffer << "\n" << endl;
    }

    if(SExpLinear)
    {
        buffer << "float ScaledExponentialLinear(float x) {" << endl;
        buffer << "float z;" << endl;
        buffer << "float alpha  = 1.67326;" << endl;
        buffer << "float lambda = 1.05070;" << endl;
        buffer << "if (x > 0){" << endl;
        buffer << "z = lambda*x;" << endl;
        buffer << "}else{" << endl;
        buffer << "z = lambda*alpha*(exp(x)-1);" << endl;
        buffer << "}" << endl;
        buffer << "return z;" << endl;
        buffer << "}" << endl;
        buffer << "\n" << endl;
    }

    if(HSigmoid)
    {
        buffer << "float HardSigmoid(float x) {" << endl;
        buffer << "float z = 1/(1+exp(-x));" << endl;
        buffer << "return z;" << endl;
        buffer << "}" << endl;
        buffer << "\n" << endl;
    }

    if(SoftPlus)
    {
        buffer << "float SoftPlus(float x) {" << endl;
        buffer << "float z = log(1+exp(x));" << endl;
        buffer << "return z;" << endl;
        buffer << "}" << endl;
        buffer << "\n" << endl;
    }

    if(SoftSign)
    {
        buffer << "float SoftSign(float x) {" << endl;
        buffer << "float z = x/(1+abs(x));" << endl;
        buffer << "return z;" << endl;
        buffer << "}" << endl;
        buffer << "\n" << endl;
    }

    buffer << "vector<float> calculate_outputs(vector<float> inputs)" << endl;
    buffer << "{" << endl;

    for (int i = 0; i < inputs.dimension(0); i++)
    {
        if (inputs[i] == "")
        {
            buffer << "\t" << "const float " << "input_" << to_string(i) << " = " << "inputs[" << to_string(i) << "];" << endl;
        }
        else
        {
            buffer << "\t" << "const float " << inputs[i] << " = " << "inputs[" << to_string(i) << "];" << endl;
        }
    }

    buffer << "" << endl;

    for (auto& t:tokens)
    {
        if (t.size()<=1)
        {
            buffer << "" << endl;
        }
        else
        {
            buffer << "\t" << "const float " << t << endl;
        }
    }

    buffer << "\t" << "vector<float> out(" << outputs.size() << ");" << endl;
    for (int i = 0; i < outputs.dimension(0); i++)
    {
        if (outputs[i] == "")
        {
            buffer << "\t" << "out[" << to_string(i) << "] = " << "output" << to_string(i) << ";"<< endl;
        }
        else
        {
            buffer << "\t" << "out[" << to_string(i) << "] = " << outputs[i] << ";" << endl;
        }
    }

    buffer << "\n\t" << "return out;" << endl;
    buffer << "}"  << endl;
    buffer << "\n" << endl;

    buffer << "int main(){ \n" << endl;
    buffer << "\t" << "vector<float> inputs(" << to_string(inputs.size()) << "); \n" << endl;

    for (int i = 0; i < inputs.dimension(0); i++)
    {
        if (inputs[i] == "")
        {
            buffer << "\t" << "const float " << "input_" << to_string(i) <<" =" << " /*enter your value here*/; " << endl;
            buffer << "\t" << "inputs[" << to_string(i) << "] = " << "input_" << to_string(i) << ";" << endl;
        }
        else
        {
            buffer << "\t" << "const float " << inputs[i] << " =" << " /*enter your value here*/; " << endl;
            buffer << "\t" << "inputs[" << to_string(i) << "] = " << inputs[i] << ";" << endl;
        }
    }

    buffer << "" << endl;
    buffer << "\t" << "vector<float> outputs(" << outputs.size() <<");" << endl;
    buffer << "\t" << "outputs = calculate_outputs(inputs);" << endl;
    buffer << "" << endl;

    buffer << "\t" << "printf(\"These are your outputs:\\n\");" << endl;

    for (int i = 0; i < outputs.dimension(0); i++)
    {
        if (outputs[i] == "")
        {
            buffer << "\t" << "printf( \"output" << to_string(i) << ":" << " %f \\n\", "<< "outputs[" << to_string(i) << "]" << ");" << endl;
        }
        else
        {
            buffer << "\t" << "printf( \""<< outputs_names[i] << ":" << " %f \\n\", "<< "outputs[" << to_string(i) << "]" << ");" << endl;
        }
    }

    buffer << "\n\t" << "return 0;" << endl;
    buffer << "} \n" << endl;
>>>>>>> 0f529f5d

    string out = buffer.str();
    return out;
}

<<<<<<< HEAD

/// Returns a string with the javaScript function of the expression represented by the neural network.

string NeuralNetwork::write_expression_javascript() const
{

    vector<std::string> found_tokens;
    vector<std::string> found_tokens2;
    ostringstream buffer;

    string expression = write_expression();
    vector<std::string> tokens;
    std::string token;
    std::stringstream ss(expression);

    int LSTM_number = get_long_short_term_memory_layers_number();
    int cell_state_counter = 0;
    int hidden_state_counter = 0;

    bool logistic     = false;
    bool ReLU         = false;
    bool Threshold    = false;
    bool SymThreshold = false;
    bool ExpLinear    = false;
    bool SExpLinear   = false;
    bool HSigmoid     = false;
    bool SoftPlus     = false;
    bool SoftSign     = false;

    buffer << "<!--" << endl;
    buffer << "Artificial Intelligence Techniques SL\t" << endl;
    buffer << "artelnics@artelnics.com\t" << endl;
    buffer << "" << endl;
    buffer << "Your model has been exported to this JavaScript file." << endl;
    buffer << "You can manage it with the main method, where you \t" << endl;
    buffer << "can change the values of your inputs. For example:" << endl;
    buffer << "can change the values of your inputs. For example:" << endl;
    buffer << "" << endl;
    buffer << "if we want to add these 3 values (0.3, 2.5 and 1.8)" << endl;
    buffer << "to our 3 inputs (Input_1, Input_2 and Input_1), the" << endl;
    buffer << "main program has to look like this:" << endl;
    buffer << "\t" << endl;
    buffer << "int neuralNetwork(){ " << endl;
	buffer << "\t" << "vector<float> inputs(3);"<< endl;
    buffer << "\t" << endl;
	buffer << "\t" << "const float asdas  = 0.3;" << endl;
	buffer << "\t" << "inputs[0] = asdas;"        << endl;
	buffer << "\t" << "const float input2 = 2.5;" << endl;
	buffer << "\t" << "inputs[1] = input2;"       << endl;
	buffer << "\t" << "const float input3 = 1.8;" << endl;
	buffer << "\t" << "inputs[2] = input3;"       << endl;
	buffer << "\t" << ". . ." << endl;
    buffer << "\n" << endl;
    buffer << "Inputs Names:" <<endl;

    const Tensor<string, 1> inputs_base = get_inputs_names();
    Tensor<string, 1> inputs(inputs_base.dimension(0));

    const Tensor<string, 1> outputs_base = get_outputs_names();
    Tensor<string, 1> outputs(outputs_base.dimension(0));

    string input_name_aux;
    string output_name_aux;

    for (int i = 0; i < inputs_base.dimension(0); i++)
    {
        if (inputs_base[i].empty())
        {
            inputs(i) = "input_" + to_string(i);
            buffer << "\t" << to_string(i) + ") " << inputs(i) << endl;
        }
        else
        {
            input_name_aux = inputs_base[i];
            input_name_aux = replace_non_allowed_programming_characters(input_name_aux);
            inputs(i) = input_name_aux;
            buffer << "\t" << to_string(i) + ") " << inputs(i) << endl;
        }
    }

    for (int i = 0; i < outputs_base.dimension(0); i++)
    {
        if (outputs_base[i].empty())
        {
            outputs(i) = "output_" + to_string(i);
            buffer << "\t" << to_string(i) + ") " << outputs(i) << endl;
        }
        else
        {
            output_name_aux = outputs_base[i];
            output_name_aux = replace_non_allowed_programming_characters(output_name_aux);
            outputs(i) = output_name_aux;
        }
    }

    buffer << "-->" << endl;
    buffer << "\n" << endl;
    buffer << "<!DOCTYPE HTML>" << endl;
    buffer << "<html lang=\"en\">" << endl;
    buffer << "\n" << endl;
    buffer << "<head>" << endl;
    buffer << "<link href=\"https://www.neuraldesigner.com/assets/css/neuraldesigner.css\" rel=\"stylesheet\" />" << endl;
    buffer << "<link href=\"https://www.neuraldesigner.com/images/fav.ico\" rel=\"shortcut icon\" type=\"image/x-icon\" />" << endl;
    buffer << "</head>" << endl;
    buffer << "\n" << endl;
    buffer << "<body>" << endl;
    buffer << "\n" << endl;
    buffer << "<section>" << endl;
    buffer << "<br/>" << endl;
    buffer << "\n" << endl;
    buffer << "<div align=\"center\" style=\"display:block;text-align: center;\">" << endl;
    buffer << "<!-- MENU OPTIONS HERE  -->" << endl;
    buffer << "<form style=\"display: inline-block;margin-left: auto; margin-right: auto;\">" << endl;
    buffer << "\n" << endl;
    buffer << "<table border=\"1px\" class=\"form\">" << endl;
    buffer << "\n" << endl;
    buffer << "INPUTS" << endl;

    if (has_scaling_layer())
    {
        Tensor<Descriptives, 1>  inputs_descriptives = get_scaling_layer_pointer()->get_descriptives();

        for (int i = 0; i < inputs.dimension(0); i++)
        {
            buffer << "<!-- "<< to_string(i) <<"scaling layer -->" << endl;
            buffer << "<tr style=\"height:3.5em\">" << endl;
            buffer << "<td> " << inputs_names[i] << " </td>" << endl;
            buffer << "<td style=\"text-align:center\">" << endl;
            buffer << "<input type=\"range\" id=\"" << inputs[i] << "\" value=\"" << (inputs_descriptives(0).minimum + inputs_descriptives(0).maximum)/2 << "\" min=\"" << inputs_descriptives(0).minimum << "\" max=\"" << inputs_descriptives(0).maximum << "\" step=\"0.01\" onchange=\"updateTextInput1(this.value, '" << inputs[i] << "_text')\" />" << endl;
            buffer << "<input class=\"tabla\" type=\"number\" id=\"" << inputs[i] << "_text\" value=\"" << (inputs_descriptives(0).minimum + inputs_descriptives(0).maximum)/2 << "\" min=\"" << inputs_descriptives(0).minimum << "\" max=\"" << inputs_descriptives(0).maximum << "\" step=\"0.01\" onchange=\"updateTextInput1(this.value, '" << inputs[i] << "')\">" << endl;
            buffer << "</td>" << endl;
            buffer << "</tr>" << endl;
            buffer << "\n" << endl;
        }
    }
    else
    {
        for (int i = 0; i < inputs.dimension(0); i++)
        {
            buffer << "<!-- "<< to_string(i) <<"no scaling layer -->" << endl;
            buffer << "<tr style=\"height:3.5em\">" << endl;
            buffer << "<td> " << inputs_names[i] << " </td>" << endl;
            buffer << "<td style=\"text-align:center\">" << endl;
            buffer << "<input type=\"range\" id=\"" << inputs[i] << "\" value=\"0\" min=\"-1\" max=\"1\" step=\"0.01\" onchange=\"updateTextInput1(this.value, '" << inputs[i] << "_text')\" />" << endl;
            buffer << "<input class=\"tabla\" type=\"number\" id=\"" << inputs[i] << "_text\" value=\"0\" min=\"-1\" max=\"1\" step=\"0.01\" onchange=\"updateTextInput1(this.value, '" << inputs[i] << "')\">" << endl;
            buffer << "</td>" << endl;
            buffer << "</tr>" << endl;
            buffer << "\n" << endl;
        }
    }

    buffer << "</table>" << endl;
    buffer << "</form>" << endl;
    buffer << "\n" << endl;
    buffer << "<div align=\"center\">" << endl;
    buffer << "<!-- BUTTON HERE -->" << endl;
    buffer << "<button class=\"btn\" onclick=\"neuralNetwork()\">calculate outputs</button>" << endl;
    buffer << "</div>" << endl;
    buffer << "\n" << endl;
    buffer << "<br/>" << endl;
    buffer << "\n" << endl;
    buffer << "<table border=\"1px\" class=\"form\">" << endl;
    buffer << "OUTPUTS" << endl;

    for (int i = 0; i < outputs.dimension(0); i++)
    {
        buffer << "<tr style=\"height:3.5em\">" << endl;
        buffer << "<td> " << outputs_names[i] << " </td>" << endl;
        buffer << "<td>" << endl;
        buffer << "<input style=\"text-align:right; padding-right:20px;\" id=\"" << outputs[i] << "\" value=\"\" type=\"text\"  disabled/>" << endl;
        buffer << "</td>" << endl;
        buffer << "</tr>" << endl;
        buffer << "\n" << endl;
    }

    buffer << "</table>" << endl;
    buffer << "\n" << endl;
    buffer << "</form>" << endl;
    buffer << "</div>" << endl;
    buffer << "\n" << endl;
    buffer << "</section>" << endl;
    buffer << "\n" << endl;
    buffer << "<script>" << endl;
    buffer << "function neuralNetwork()" << endl;
    buffer << "{" << endl;
    buffer << "\t" << "var inputs = [];" << endl;

    for (int i = 0; i < inputs.dimension(0); i++)
    {
        buffer << "\t" << "var " << inputs[i] << " =" << " document.getElementById(\"" << inputs[i] << "\").value; " << endl;
        buffer << "\t" << "inputs.push(" << inputs[i] << ");" << endl;
    }

    buffer << "\n" << "\t" << "var outputs = calculate_outputs(inputs); " << endl;

    for (int i = 0; i < outputs.dimension(0); i++)
    {
        buffer << "\t" << "var " << outputs[i] << " = document.getElementById(\"" << outputs[i] << "\");" << endl;
        buffer << "\t" << outputs[i] << ".value = outputs[" << to_string(i) << "].toFixed(4);" << endl;
    }

    buffer << "\t" << "update_LSTM();" << endl;
    buffer << "}" << "\n" << endl;

    while (getline(ss, token, '\n'))
    {
        if (token.size() > 1 && token.back() == '{'){ break; }
        if (token.size() > 1 && token.back() != ';'){ token += ';'; }
        tokens.push_back(token);
    }

    buffer << "function calculate_outputs(inputs)" << endl;
    buffer << "{" << endl;

    for (int i = 0; i < inputs.dimension(0); i++)
    {
        buffer << "\t" << "var " << inputs[i] << " = " << "inputs[" << to_string(i) << "];" << endl;
    }

    buffer << "" << endl;

    for (auto& t:tokens)
    {
        string word = "";
        for (char& c : t)
        {
            if ( c!=' ' && c!='=' ){ word += c; }
            else { break; }
        }
        if (word.size() > 1)
        {
            found_tokens.push_back(word);
        }
    }

    if(LSTM_number>0)
    {
        for (string & token: found_tokens)
        {
            if (token.find("cell_state") == 0)
            {
                cell_state_counter += 1;
            }

            if (token.find("hidden_state") == 0)
            {
                hidden_state_counter += 1;
            }
        }

        buffer << "\t" << "if( time_step_counter % time_steps == 0 ){" << endl;
        buffer << "\t\t" << "time_step_counter = 1" << endl;

        for(int i = 0; i < hidden_state_counter; i++)
        {
            buffer << "\t\t" << "hidden_state_" << to_string(i) << " = 0" << endl;
        }

        for(int i = 0; i < cell_state_counter; i++)
        {
            buffer << "\t\t" << "cell_state_" << to_string(i) << " = 0" << endl;
        }

        buffer << "\t}\n" << endl;
    }

    std::string target_string0("Logistic");
    std::string target_string1("ReLU");
    std::string target_string2("Threshold");
    std::string target_string3("SymmetricThreshold");
    std::string target_string4("ExponentialLinear");
    std::string target_string5("ScaledExponentialLinear");
    std::string target_string6("HardSigmoid");
    std::string target_string7("SoftPlus");
    std::string target_string8("SoftSign");

    found_tokens2.push_back("exp");
    found_tokens2.push_back("tanh");
    found_tokens2.push_back("max");
    found_tokens2.push_back("min");
    string sufix = "Math.";

    for (auto& t:tokens)
    {
        size_t substring_length0 = t.find(target_string0);
        size_t substring_length1 = t.find(target_string1);
        size_t substring_length2 = t.find(target_string2);
        size_t substring_length3 = t.find(target_string3);
        size_t substring_length4 = t.find(target_string4);
        size_t substring_length5 = t.find(target_string5);
        size_t substring_length6 = t.find(target_string6);
        size_t substring_length7 = t.find(target_string7);
        size_t substring_length8 = t.find(target_string8);

        if (substring_length0 < t.size() && substring_length0!=0){ logistic = true; }
        if (substring_length1 < t.size() && substring_length1!=0){ ReLU = true; }
        if (substring_length2 < t.size() && substring_length2!=0){ Threshold = true; }
        if (substring_length3 < t.size() && substring_length3!=0){ SymThreshold = true; }
        if (substring_length4 < t.size() && substring_length4!=0){ ExpLinear = true; }
        if (substring_length5 < t.size() && substring_length5!=0){ SExpLinear = true; }
        if (substring_length6 < t.size() && substring_length6!=0){ HSigmoid = true; }
        if (substring_length7 < t.size() && substring_length7!=0){ SoftPlus = true; }
        if (substring_length8 < t.size() && substring_length8!=0){ SoftSign = true; }

        for (auto& key_word : found_tokens2)
        {
            string new_word = "";
            new_word = sufix + key_word;
            replace_all_appearances(t, key_word, new_word);
        }

        if (t.size()<=1)
        {
            buffer << "" << endl;
        }
        else
        {
            buffer << "\t" << "var " << t << endl;
=======
string NeuralNetwork::write_expression() const
{
    const Index layers_number = get_layers_number();

    const Tensor<Layer*, 1> layers_pointers = get_layers_pointers();
    const Tensor<string, 1> layers_names = get_layers_names();

    Tensor<string, 1> outputs_names_vector;
    Tensor<string, 1> inputs_names_vector;
    inputs_names_vector = inputs_names;

    Index layer_neurons_number;

    ostringstream buffer;

    for(Index i = 0; i < layers_number; i++)
    {
        if(i == layers_number-1)
        {
            outputs_names_vector = outputs_names;
            buffer << layers_pointers[i]->write_expression(inputs_names_vector, outputs_names_vector) << endl;
        }
        else
        {
            layer_neurons_number = layers_pointers[i]->get_neurons_number();
            outputs_names_vector.resize(layer_neurons_number);

            for(Index j = 0; j < layer_neurons_number; j++)
            {
                if(layers_names(i) == "scaling_layer")
                {
                    outputs_names_vector(j) = "scaled_" + inputs_names(j);
                }
                else
                {
                    outputs_names_vector(j) =  layers_names(i) + "_output_" + to_string(j);
                }
            }
            buffer << layers_pointers[i]->write_expression(inputs_names_vector, outputs_names_vector) << endl;
            inputs_names_vector = outputs_names_vector;
        }
    }

    string expression = buffer.str();

    replace(expression, "+-", "-");

    return expression;
}

/// Returns a string that conatins an API composed by an html script (the index page), and a php scipt
/// that contains a function of the expression represented by the neural network.

string NeuralNetwork::write_expression_api() const
{
    {
        vector<string> found_tokens;
        ostringstream buffer;
        bool logistic     = false;
        bool ReLU         = false;
        bool Threshold    = false;
        bool SymThreshold = false;
        bool ExpLinear    = false;
        bool SExpLinear   = false;
        bool HSigmoid     = false;
        bool SoftPlus     = false;
        bool SoftSign     = false;

        buffer << "<!DOCTYPE html>" << endl;
        buffer << "<!--" << endl;
        buffer << "Artificial Intelligence Techniques SL\t" << endl;
        buffer << "artelnics@artelnics.com\t" << endl;
        buffer << "" << endl;
        buffer << "Your model has been exported to this php file." << endl;
        buffer << "You can manage it writting your parameters in the url of your browser.\t" << endl;
        buffer << "Example:" << endl;
        buffer << "" << endl;
        buffer << "\turl = http://localhost/API_example/\t" << endl;
        buffer << "\tparameters in the url = http://localhost/API_example/?num=5&num=2&...\t" << endl;
        buffer << "\tTo see the ouput refresh the page" << endl;
        buffer << "" << endl;
        buffer << "\tInputs Names: \t" << endl;

        const Tensor<string, 1> inputs = get_inputs_names();
        const Tensor<string, 1> outputs = get_outputs_names();

        for (int i = 0; i < inputs.dimension(0); i++)
        {
            if (inputs[i] == "")
            {
                buffer << "\t" << to_string(i) + ") " << "input_" + to_string(i) << endl;
                found_tokens.push_back("input_" + to_string(i));
            }
            else
            {
                buffer << "\t" << to_string(i) + ") " << inputs[i] << endl;
                found_tokens.push_back(inputs[i]);
            }
        }

        buffer << "" << endl;
        buffer << "-->\t" << endl;

        buffer << "" << endl;
        buffer << "<html lang = \"en\">\n" << endl;
        buffer << "<head>\n" << endl;
        buffer << "<title>Rest API Client Side Demo</title>\n " << endl;
        buffer << "<meta charset = \"utf-8\">" << endl;
        buffer << "<meta name = \"viewport\" content = \"width=device-width, initial-scale=1\">" << endl;
        buffer << "<link rel = \"stylesheet\" href = \"https://maxcdn.bootstrapcdn.com/bootstrap/3.3.7/css/bootstrap.min.css\">" << endl;
        buffer << "<script src = \"https://ajax.googleapis.com/ajax/libs/jquery/3.2.0/jquery.min.js\"></script>" << endl;
        buffer << "<script src = \"https://maxcdn.bootstrapcdn.com/bootstrap/3.3.7/js/bootstrap.min.js\"></script>" << endl;
        buffer << "</head>" << endl;
        buffer << "<body>" << endl;
        buffer << "<div class = \"container\">" << endl;
        buffer << "<br></br>" << endl;
        buffer << "<div class = \"form-group\">" << endl;
        buffer << "<p>" << endl;
        buffer << "follow the steps defined in the \"index.php\" file" << endl;
        buffer << "</p>" << endl;
        buffer << "<p>" << endl;
        buffer << "Refresh the page to see the prediction" << endl;
        buffer << "</p>" << endl;
        buffer << "</div>" << endl;
        buffer << "<h4>" << endl;

        buffer << "<?php" << endl;
        buffer << "session_start();" << endl;
        buffer << "if (isset($_SESSION['lastpage']) && $_SESSION['lastpage'] == __FILE__) { " << endl;
        buffer << "if (isset($_SERVER['HTTPS']) && $_SERVER['HTTPS'] === 'on') " << endl;
        buffer << "\t$url = \"https://\"; " << endl;
        buffer << "else" << endl;
        buffer << "\t$url = \"http://\"; " << endl;

        buffer << "\n" << endl;

        buffer << "$url.= $_SERVER['HTTP_HOST'];" << endl;
        buffer << "$url.= $_SERVER['REQUEST_URI'];" << endl;
        buffer << "$url_components = parse_url($url);" << endl;
        buffer << "parse_str($url_components['query'], $params);" << endl;

        buffer << "\n" << endl;

        for (int i = 0; i < inputs.dimension(0); i++)
        {
            string param ="";
            string param_index ="";
            param = "$num" + to_string(i);
            param_index= "num" + to_string(i);

            if (inputs[i] == "")
            {
                buffer << param << " = " << "$params['" + param_index << "'];" << endl;
                buffer << "$input_" + to_string(i) << " = intval(" << param << ");" << endl;
            }
            else
            {
                buffer << param << " = " << "$params['" + param_index << "'];" << endl;
                buffer << "$" << inputs[i] << " = intval(" << param << ");" << endl;
            }
        }

        buffer << "if(" << endl;
        for (int i = 0; i < inputs.dimension(0); i++)
        {
            if (i != inputs.dimension(0)-1)
            {
                buffer << "is_numeric(" << "$" << "num" + to_string(i) << ") &&" << endl;
            }
            else
            {
                buffer << "is_numeric(" << "$" << "num" + to_string(i) << ") )" << endl;
            }
        }

        buffer << "{" << endl;
        buffer << "$status=200;" << endl;
        buffer << "$status_msg = 'valid parameters';" << endl;
        buffer << "}" << endl;
        buffer << "else" << endl;
        buffer << "{" << endl;
        buffer << "$status =400;" << endl;
        buffer << "$status_msg = 'invalid parameters';" << endl;
        buffer << "}"   << endl;
        buffer << "\n" << endl;

        string expression = write_expression();
        string phpVAR = "$";
        vector<string> tokens;
        string token;
        stringstream ss(expression);

        while (getline(ss, token, '\n'))
        {
            if (token.size() > 1 && token.back() == '{'){ break; }
            if (token.size() > 1 && token.back() != ';'){ token += ';'; }
            tokens.push_back(token);
        }

        for (auto& s : tokens)
        {
            string word = "";
            for (char& c : s)
            {
                if ( c!=' ' && c!='=' ){ word += c; }
                else { break; }
            }
            if (word.size() > 1)
            {
                found_tokens.push_back(word);
            }
        }

        string target_string0("Logistic");
        string target_string1("ReLU");
        string target_string2("Threshold");
        string target_string3("SymmetricThreshold");
        string target_string4("ExponentialLinear");
        string target_string5("ScaledExponentialLinear");
        string target_string6("HardSigmoid");
        string target_string7("SoftPlus");
        string target_string8("SoftSign");

        for (auto& t:tokens)
        {
            size_t substring_length0 = t.find(target_string0);
            size_t substring_length1 = t.find(target_string1);
            size_t substring_length2 = t.find(target_string2);
            size_t substring_length3 = t.find(target_string3);
            size_t substring_length4 = t.find(target_string4);
            size_t substring_length5 = t.find(target_string5);
            size_t substring_length6 = t.find(target_string6);
            size_t substring_length7 = t.find(target_string7);
            size_t substring_length8 = t.find(target_string8);

            if (substring_length0 < t.size() && substring_length0!=0){ logistic = true; }
            if (substring_length1 < t.size() && substring_length1!=0){ ReLU = true; }
            if (substring_length2 < t.size() && substring_length2!=0){ Threshold = true; }
            if (substring_length3 < t.size() && substring_length3!=0){ SymThreshold = true; }
            if (substring_length4 < t.size() && substring_length4!=0){ ExpLinear = true; }
            if (substring_length5 < t.size() && substring_length5!=0){ SExpLinear = true; }
            if (substring_length6 < t.size() && substring_length6!=0){ HSigmoid = true; }
            if (substring_length7 < t.size() && substring_length7!=0){ SoftPlus = true; }
            if (substring_length8 < t.size() && substring_length8!=0){ SoftSign = true; }


            for (auto& key_word : found_tokens)
            {
                string new_word = "";
                new_word = phpVAR + key_word;
                replace_all_appearances(t, key_word, new_word);
            }
            buffer << t << endl;
        }

        buffer << "if ($status === 200){" << endl;
        buffer << "$response = ['status' => $status,  'status_message' => $status_msg" << endl;

        for (int i = 0; i < outputs.dimension(0); i++)
        {
            if (outputs[i] == "")
            {
                buffer << ", 'output" << to_string(i) + "' => " << "$out" + to_string(i) << endl;
            }
            else
            {
                buffer << ", '" << outputs_names[i] << "' => " << "$" << outputs[i] << endl;
            }
        }

        buffer << "];" << endl;
        buffer << "}" << endl;
        buffer << "else" << endl;
        buffer << "{" << endl;
        buffer << "$response = ['status' => $status,  'status_message' => $status_msg" << "];" << endl;
        buffer << "}" << endl;
        buffer << "\n" << endl;

        buffer << "$json_response_pretty = json_encode($response, JSON_PRETTY_PRINT);" << endl;
        buffer << "echo nl2br(\"\\n\" . $json_response_pretty . \"\\n\");" << endl;
        buffer << "}else{" << endl;
        buffer << "echo \"New page\";" << endl;
        buffer << "}" << endl;
        buffer << "$_SESSION['lastpage'] = __FILE__;" << endl;
        buffer << "?>" << endl;
        buffer << "\n" << endl;

        if(logistic)
        {
            buffer << "<?php" << endl;
            buffer << "function Logistic(int $x) {" << endl;
            buffer << "$z = 1/(1+exp(-$x));" << endl;
            buffer << "return $z;" << endl;
            buffer << "}" << endl;
            buffer << "?>" << endl;
            buffer << "\n" << endl;
        }

        if(ReLU)
        {
            buffer << "<?php" << endl;
            buffer << "function ReLU(int $x) {" << endl;
            buffer << "$z = max(0, $x);" << endl;
            buffer << "return $z;" << endl;
            buffer << "}" << endl;
            buffer << "?>" << endl;
            buffer << "\n" << endl;
        }

        if(Threshold)
        {
            buffer << "<?php" << endl;
            buffer << "function Threshold(int $x) {" << endl;
            buffer << "if ($x < 0) {" << endl;
            buffer << "$z = 0;" << endl;
            buffer << "}else{" << endl;
            buffer << "$z=1;" << endl;
            buffer << "}" << endl;
            buffer << "return $z;" << endl;
            buffer << "}" << endl;
            buffer << "?>" << endl;
            buffer << "\n" << endl;
        }

        if(SymThreshold)
        {
            buffer << "<?php" << endl;
            buffer << "function SymmetricThreshold(int $x) {" << endl;
            buffer << "if ($x < 0) {" << endl;
            buffer << "$z = -1;" << endl;
            buffer << "}else{" << endl;
            buffer << "$z=1;" << endl;
            buffer << "}" << endl;
            buffer << "return $z;" << endl;
            buffer << "}" << endl;
            buffer << "?>" << endl;
            buffer << "\n" << endl;
        }

        if(ExpLinear)
        {
            buffer << "<?php" << endl;
            buffer << "function ExponentialLinear(int $x) {" << endl;
            buffer << "$alpha = 1.6732632423543772848170429916717;" << endl;
            buffer << "if ($x>0){" << endl;
            buffer << "$z=$x;" << endl;
            buffer << "}else{" << endl;
            buffer << "$z=$alpha*(exp($x)-1);" << endl;
            buffer << "}" << endl;
            buffer << "return $z;" << endl;
            buffer << "}" << endl;
            buffer << "?>" << endl;
            buffer << "\n" << endl;
        }

        if(SExpLinear)
        {
            buffer << "<?php" << endl;
            buffer << "function ScaledExponentialLinear(int $x) {" << endl;
            buffer << "$alpha  = 1.67326;" << endl;
            buffer << "$lambda = 1.05070;" << endl;
            buffer << "if ($x>0){" << endl;
            buffer << "$z=$lambda*$x;" << endl;
            buffer << "}else{" << endl;
            buffer << "$z=$lambda*$alpha*(exp($x)-1);" << endl;
            buffer << "}" << endl;
            buffer << "return $z;" << endl;
            buffer << "}" << endl;
            buffer << "?>" << endl;
            buffer << "\n" << endl;
        }

        if(HSigmoid)
        {
            buffer << "<?php" << endl;
            buffer << "function HardSigmoid(int $x) {" << endl;
            buffer << "$z=1/(1+exp(-$x));" << endl;
            buffer << "return $z;" << endl;
            buffer << "}" << endl;
            buffer << "?>" << endl;
            buffer << "\n" << endl;
        }

        if(SoftPlus)
        {
            buffer << "<?php" << endl;
            buffer << "function SoftPlus(int $x) {" << endl;
            buffer << "$z=log(1+exp($x));" << endl;
            buffer << "return $z;" << endl;
            buffer << "}" << endl;
            buffer << "?>" << endl;
            buffer << "\n" << endl;
        }

        if(SoftSign)
        {
            buffer << "<?php" << endl;
            buffer << "function SoftSign(int $x) {" << endl;
            buffer << "$z=$x/(1+abs($x));" << endl;
            buffer << "return $z;" << endl;
            buffer << "}" << endl;
            buffer << "?>" << endl;
            buffer << "\n" << endl;
>>>>>>> 0f529f5d
        }
    }

<<<<<<< HEAD
    if(LSTM_number>0)
    {
        buffer << "\t" << "time_step_counter += 1" << "\n" << endl;
    }

    buffer << "\t" << "var out = [];" << endl;

    for (int i = 0; i < outputs.dimension(0); i++)
    {
        buffer << "\t" << "out.push(" << outputs[i] << ");" << endl;
    }

    buffer << "\n\t" << "return out;" << endl;
    buffer << "}" << "\n" << endl;

    if(LSTM_number>0)
    {
        buffer << "\t" << "var steps = 3;            " << endl;
        buffer << "\t" << "var time_steps = steps;   " << endl;
        buffer << "\t" << "var time_step_counter = 1;" << endl;

        for(int i = 0; i < hidden_state_counter; i++)
        {
            buffer << "\t" << "var " << "var hidden_state_" << to_string(i) << " = 0" << endl;
        }

        for(int i = 0; i < cell_state_counter; i++)
        {
            buffer << "\t" << "var " << "var cell_state_" << to_string(i) << " = 0" << endl;
        }

        buffer << "\n" << endl;
    }

    if(logistic)
    {
        buffer << "function Logistic(x) {" << endl;
        buffer << "\tvar z = 1/(1+Math.exp(x));" << endl;
        buffer << "\treturn z;" << endl;
        buffer << "}" << endl;
        buffer << "\n" << endl;
    }

    if(ReLU)
    {
        buffer << "function ReLU(x) {" << endl;
        buffer << "\tvar z = Math.max(0, x);" << endl;
        buffer << "\treturn z;" << endl;
        buffer << "}" << endl;
        buffer << "\n" << endl;
    }

    if(Threshold)
    {
        buffer << "function Threshold(x) {" << endl;
        buffer << "\tif (x < 0) {" << endl;
        buffer << "\t\tvar z = 0;" << endl;
        buffer << "\t}else{" << endl;
        buffer << "\t\tvar z = 1;" << endl;
        buffer << "\t}" << endl;
        buffer << "\treturn z;" << endl;
        buffer << "}" << endl;
        buffer << "\n" << endl;
    }

    if(SymThreshold)
    {
        buffer << "function SymmetricThreshold(x) {" << endl;
        buffer << "\tif (x < 0) {" << endl;
        buffer << "\t\tvar z = -1;" << endl;
        buffer << "\t}else{" << endl;
        buffer << "\t\tvar z=1;" << endl;
        buffer << "\t}" << endl;
        buffer << "\treturn z;" << endl;
        buffer << "}" << endl;
        buffer << "\n" << endl;
    }

    if(ExpLinear)
    {
        buffer << "function ExponentialLinear(x) {" << endl;
        buffer << "\tvar alpha = 1.67326;" << endl;
        buffer << "\tif (x>0){" << endl;
        buffer << "\t\tvar z = x;" << endl;
        buffer << "\t}else{" << endl;
        buffer << "\t\tvar z = alpha*(Math.exp(x)-1);" << endl;
        buffer << "\t}" << endl;
        buffer << "\treturn z;" << endl;
        buffer << "}" << endl;
        buffer << "\n" << endl;
    }

    if(SExpLinear)
    {
        buffer << "function ScaledExponentialLinear(x) {" << endl;
        buffer << "\tvar alpha  = 1.67326;" << endl;
        buffer << "\tvar lambda = 1.05070;" << endl;
        buffer << "\tif (x>0){" << endl;
        buffer << "\t\tvar z = lambda*x;" << endl;
        buffer << "\t}else{" << endl;
        buffer << "\t\tvar z = lambda*alpha*(Math.exp(x)-1);" << endl;
        buffer << "\t}" << endl;
        buffer << "return z;" << endl;
        buffer << "}" << endl;
        buffer << "\n" << endl;
    }

    if(HSigmoid)
    {
        buffer << "function HardSigmoid(x) {" << endl;
        buffer << "\tvar z=1/(1+Math.exp(-x));" << endl;
        buffer << "\treturn z;" << endl;
        buffer << "}" << endl;
        buffer << "\n" << endl;
    }

    if(SoftPlus)
    {
        buffer << "function SoftPlus(int x) {" << endl;
        buffer << "\tvar z=log(1+Math.exp(x));" << endl;
        buffer << "\treturn z;" << endl;
        buffer << "}" << endl;
        buffer << "\n" << endl;
    }

    if(SoftSign)
    {
        buffer << "function SoftSign(x) {" << endl;
        buffer << "\tvar z=x/(1+Math.abs(x));" << endl;
        buffer << "\treturn z;" << endl;
        buffer << "}" << endl;
        buffer << "\n" << endl;
    }

    buffer << "function updateTextInput1(val, id)" << endl;
    buffer << "{" << endl;
    buffer << "\t"<< "document.getElementById(id).value = val;" << endl;
    buffer << "}" << endl;
    buffer << "\n" << endl;
    buffer << "window.onresize = showDiv;" << endl;
    buffer << "\n" << endl;
    buffer << "</script>" << endl;
    buffer << "\n" << endl;
    buffer << "<!--script src=\"https://www.neuraldesigner.com/app/htmlparts/footer.js\"></script-->" << endl;
    buffer << "\n" << endl;
    buffer << "</body>" << endl;
    buffer << "\n" << endl;
    buffer << "</html>" << endl;

    string out = buffer.str();

    if(LSTM_number>0)
    {
        replace_all_appearances(out, "(t)", "");
        replace_all_appearances(out, "(t-1)", "");
        replace_all_appearances(out, "var cell_state"  , "cell_state"  );
        replace_all_appearances(out, "var hidden_state", "hidden_state");
    }

    return out;

}


/// Returns a string with the python function of the expression represented by the neural network.

string NeuralNetwork::write_expression_python() const
{

    ostringstream buffer;
    vector<std::string> found_tokens;
    vector<std::string> found_tokens2;

    int LSTM_number = get_long_short_term_memory_layers_number();
    int cell_state_counter = 0;
    int hidden_state_counter = 0;

    bool logistic     = false;
    bool ReLU         = false;
    bool Threshold    = false;
    bool SymThreshold = false;
    bool ExpLinear    = false;
    bool SExpLinear   = false;
    bool HSigmoid     = false;
    bool SoftPlus     = false;
    bool SoftSign     = false;

    buffer << "\'\'\' " << endl;
    buffer << "Artificial Intelligence Techniques SL\t" << endl;
    buffer << "artelnics@artelnics.com\t" << endl;
    buffer << "" << endl;
    buffer << "Your model has been exported to this python file." << endl;
    buffer << "You can manage it with the main method where you \t" << endl;
    buffer << "can change the values of your inputs. For example:" << endl;
    buffer << "" << endl;
    buffer << "if we want to add these 3 values (0.3, 2.5 and 1.8)" << endl;
    buffer << "to our 3 inputs (Input_1, Input_2 and Input_1), the" << endl;
    buffer << "main program has to look like this:" << endl;
    buffer << "" << endl;
    buffer << "def main ():" << endl;
    buffer << "\t" << "#default_val = 3.1416" << endl;
    buffer << "\t" << "inputs = [None]*3" << endl;
    buffer << "\t" <<  "" << endl;
    buffer << "\t" << "Id_1 = 0.3" << endl;
    buffer << "\t" << "Id_1 = 2.5" << endl;
    buffer << "\t" << "Id_1 = 1.8" << endl;
    buffer << "\t" << "" << endl;
    buffer << "\t" << "inputs[0] = Input_1" << endl;
    buffer << "\t" << "inputs[1] = Input_2" << endl;
    buffer << "\t" << "inputs[2] = Input_3" << endl;
    buffer << "\t" << ". . ." << endl;
    buffer << "\n" << endl;
    buffer << "Inputs Names: \t" << endl;

    const Tensor<string, 1> inputs_base = get_inputs_names();
    Tensor<string, 1> inputs(inputs_base.dimension(0));

    const Tensor<string, 1> outputs_base = get_outputs_names();
    Tensor<string, 1> outputs(outputs_base.dimension(0));

    string input_name_aux;
    string output_name_aux;

    for (int i = 0; i < inputs_base.dimension(0); i++)
    {
        if (inputs_base[i].empty())
        {
            inputs(i) = "input_" + to_string(i);
            buffer << "\t" << to_string(i) + ") " << inputs(i) << endl;
        }
        else
        {
            input_name_aux = inputs_base[i];
            input_name_aux = replace_non_allowed_programming_characters(input_name_aux);
            inputs(i) = input_name_aux;
            buffer << "\t" << to_string(i) + ") " << inputs(i) << endl;
        }
    }

    for (int i = 0; i < outputs_base.dimension(0); i++)
    {
        if (outputs_base[i].empty())
        {
            outputs(i) = "output_" + to_string(i);
            buffer << "\t" << to_string(i) + ") " << outputs(i) << endl;
        }
        else
        {
            output_name_aux = outputs_base[i];
            output_name_aux = replace_non_allowed_programming_characters(output_name_aux);
            outputs(i) = output_name_aux;
        }
    }

    buffer << "\n" << endl;
    buffer << "\'\'\' " << endl;
    buffer << "\n" << endl;

    string expression = write_expression();
    vector<std::string> tokens;
    std::string token;
    std::stringstream ss(expression);

    while (getline(ss, token, '\n'))
    {
        if (token.size() > 1 && token.back() == '{'){ break; }
        if (token.size() > 1 && token.back() != ';'){ token += ';'; }
        tokens.push_back(token);
    }

    std::string target_string0("Logistic");
    std::string target_string1("ReLU");
    std::string target_string2("Threshold");
    std::string target_string3("SymmetricThreshold");
    std::string target_string4("ExponentialLinear");
    std::string target_string5("ScaledExponentialLinear");
    std::string target_string6("HardSigmoid");
    std::string target_string7("SoftPlus");
    std::string target_string8("SoftSign");

    for (auto& t:tokens)
    {
        size_t substring_length0 = t.find(target_string0);
        size_t substring_length1 = t.find(target_string1);
        size_t substring_length2 = t.find(target_string2);
        size_t substring_length3 = t.find(target_string3);
        size_t substring_length4 = t.find(target_string4);
        size_t substring_length5 = t.find(target_string5);
        size_t substring_length6 = t.find(target_string6);
        size_t substring_length7 = t.find(target_string7);
        size_t substring_length8 = t.find(target_string8);

        if (substring_length0 < t.size() && substring_length0!=0){ logistic = true; }
        if (substring_length1 < t.size() && substring_length1!=0){ ReLU = true; }
        if (substring_length2 < t.size() && substring_length2!=0){ Threshold = true; }
        if (substring_length3 < t.size() && substring_length3!=0){ SymThreshold = true; }
        if (substring_length4 < t.size() && substring_length4!=0){ ExpLinear = true; }
        if (substring_length5 < t.size() && substring_length5!=0){ SExpLinear = true; }
        if (substring_length6 < t.size() && substring_length6!=0){ HSigmoid = true; }
        if (substring_length7 < t.size() && substring_length7!=0){ SoftPlus = true; }
        if (substring_length8 < t.size() && substring_length8!=0){ SoftSign = true; }

        string word = "";

        for (char& c : t)
        {
            if ( c!=' ' && c!='=' ){ word += c; }
            else { break; }
        }

        if (word.size() > 1)
            found_tokens.push_back(word);
    }

    for (string & token: found_tokens)
    {
        if (token.find("cell_state") == 0)
            cell_state_counter += 1;

        if (token.find("hidden_state") == 0)
            hidden_state_counter += 1;
    }

    buffer << "import math" << endl;
    buffer << "import numpy as np" << endl;
    buffer << "\n" << endl;
    buffer << "class NeuralNetwork:" << endl;

    if (LSTM_number > 0)
    {
        buffer << "\t" << "def __init__(self, ts = 0):" << endl;
        buffer << "\t\t" << "self.inputs_number = " << to_string(inputs.size()) << endl;
        buffer << "\t\t" << "self.time_steps = ts" << endl;

        for(int i = 0; i < hidden_state_counter; i++)
        {
            buffer << "\t\t" << "self.hidden_state_" << to_string(i) << " = 0" << endl;
        }

        for(int i = 0; i < cell_state_counter; i++)
        {
            buffer << "\t\t" << "self.cell_state_" << to_string(i) << " = 0" << endl;
        }

        buffer << "\t\t" << "self.time_step_counter = 1" << endl;
    }
    else
    {
        buffer << "\t" << "def __init__(self):" << endl;
        buffer << "\t\t" << "self.inputs_number = " << to_string(inputs.size()) << endl;
    }

    buffer << "\n" << endl;

    if(logistic)
    {
        buffer << "\tdef Logistic (x):" << endl;
        buffer << "\t\t" << "z = 1/(1+np.exp(-x))" << endl;
        buffer << "\t\t" << "return z" << endl;
        buffer << "\n" << endl;
    }

    if(ReLU)
    {
        buffer << "\tdef ReLU (x):" << endl;
        buffer << "\t\t" << "z = max(0, x)" << endl;
        buffer << "\t\t" << "return z" << endl;
        buffer << "\n" << endl;
    }

    if(Threshold)
    {
        buffer << "\tdef Threshold (x):" << endl;
        buffer << "\t\t"   << "if (x < 0):" << endl;
        buffer << "\t\t\t" << "z = 0" << endl;
        buffer << "\t\t"   << "else:" << endl;
        buffer << "\t\t\t" << "z = 1" << endl;
        buffer << "\t\t"   << "return z" << endl;
        buffer << "\n" << endl;
    }

    if(SymThreshold)
    {
        buffer << "\tdef SymmetricThreshold (x):" << endl;
        buffer << "\t\t"   << "if (x < 0):" << endl;
        buffer << "\t\t\t" << "z = -1" << endl;
        buffer << "\t\t"   << "else:" << endl;
        buffer << "\t\t\t" << "z = 1" << endl;
        buffer << "\t\t"   << "return z" << endl;
        buffer << "\n" << endl;
    }

    if(ExpLinear)
    {
        buffer << "\tdef ExponentialLinear (x):" << endl;
        buffer << "\t\t"   << "float alpha = 1.67326" << endl;
        buffer << "\t\t"   << "if (x>0):" << endl;
        buffer << "\t\t\t" << "z = x" << endl;
        buffer << "\t\t"   << "else:" << endl;
        buffer << "\t\t\t" << "z = alpha*(np.exp(x)-1)" << endl;
        buffer << "\t\t"   << "return z" << endl;
        buffer << "\n" << endl;
    }

    if(SExpLinear)
    {
        buffer << "\tdef ScaledExponentialLinear (x):" << endl;
        buffer << "\t\t"   << "float alpha = 1.67326" << endl;
        buffer << "\t\t"   << "float lambda = 1.05070" << endl;
        buffer << "\t\t"   << "if (x>0):" << endl;
        buffer << "\t\t\t" << "z = lambda*x" << endl;
        buffer << "\t\t"   << "else:" << endl;
        buffer << "\t\t\t" << "z = lambda*alpha*(np.exp(x)-1)" << endl;
        buffer << "\t\t"   << "return z" << endl;
        buffer << "\n" << endl;
    }

    if(HSigmoid)
    {
        buffer << "\tdef HardSigmoid (x):" << endl;
        buffer << "\t\t"   <<  "z = 1/(1+np.exp(-x))" << endl;
        buffer << "\t\t"   <<  "return z" << endl;
        buffer << "\n" << endl;
    }

    if(SoftPlus)
    {
        buffer << "\tdef SoftPlus (x):" << endl;
        buffer << "\t\t"   << "z = log(1+np.exp(x))" << endl;
        buffer << "\t\t"   << "return z" << endl;
        buffer << "\n" << endl;
    }

    if(SoftSign)
    {
        buffer << "\tdef SoftSign (x):" << endl;
        buffer << "\t\t"   << "z = x/(1+abs(x))" << endl;
        buffer << "\t\t"   << "return z" << endl;
        buffer << "\n" << endl;
    }

    buffer << "\t" << "def calculate_outputs(self, inputs):" << endl;

    for (int i = 0; i < inputs.dimension(0); i++)
    {
        buffer << "\t\t" << inputs[i] << " = " << "inputs[" << to_string(i) << "]" << endl;
    }

    if (LSTM_number>0)
    {
        buffer << "\n\t\t" << "if( self.time_step_counter % self.time_steps == 0 ):" << endl;
        buffer << "\t\t\t" << "self.t = 1" << endl;

        for(int i = 0; i < hidden_state_counter; i++)
        {
            buffer << "\t\t\t" << "self.hidden_state_" << to_string(i) << " = 0" << endl;
        }

        for(int i = 0; i < cell_state_counter; i++)
        {
            buffer << "\t\t\t" << "self.cell_state_" << to_string(i) << " = 0" << endl;
        }
    }

    buffer << "" << endl;

    found_tokens.clear();
    found_tokens.push_back("exp");
    found_tokens.push_back("tanh");

    found_tokens2.push_back("Logistic");
    found_tokens2.push_back("ReLU");
    found_tokens2.push_back("Threshold");
    found_tokens2.push_back("SymmetricThreshold");
    found_tokens2.push_back("ExponentialLinear");
    found_tokens2.push_back("ScaledExponentialLinear");
    found_tokens2.push_back("HardSigmoid");
    found_tokens2.push_back("SoftPlus");
    found_tokens2.push_back("SoftSign");

    string sufix;
    string new_word;

    for (auto& t:tokens)
    {
        new_word = "";
        sufix = "np.";

        for (auto& key_word : found_tokens)
        {
            new_word = "";
            new_word = sufix + key_word;
            replace_all_appearances(t, key_word, new_word);
        }

        new_word = "";
        sufix = "NeuralNetwork.";

        for (auto& key_word : found_tokens2)
        {
            new_word = "";
            new_word = sufix + key_word;
            replace_all_appearances(t, key_word, new_word);
        }

        if(LSTM_number>0)
        {
            replace_all_appearances(t, "(t)", "");
            replace_all_appearances(t, "(t-1)", "");
            replace_all_appearances(t, "cell_state", "self.cell_state");
            replace_all_appearances(t, "hidden_state", "self.hidden_state");
        }

=======
        buffer << "</h4>" << endl;
        buffer << "</div>" << endl;
        buffer << "</body>" << endl;
        buffer << "</html>" << endl;

        string out = buffer.str();
        replace_all_appearances(out, "$$", "$");
        return out;
    }
}


/// Returns a string with the python function of the expression represented by the neural network.

string NeuralNetwork::write_expression_python() const{

    vector<std::string> found_tokens;
    ostringstream buffer;

    bool logistic     = false;
    bool ReLU         = false;
    bool Threshold    = false;
    bool SymThreshold = false;
    bool ExpLinear    = false;
    bool SExpLinear   = false;
    bool HSigmoid     = false;
    bool SoftPlus     = false;
    bool SoftSign     = false;

    buffer << "\'\'\' " << endl;
    buffer << "Artificial Intelligence Techniques SL\t" << endl;
    buffer << "artelnics@artelnics.com\t" << endl;
    buffer << "" << endl;
    buffer << "Your model has been exported to this python file." << endl;
    buffer << "You can manage it with the main method where you \t" << endl;
    buffer << "can change the values of your inputs. For example:" << endl;
    buffer << "" << endl;

    buffer << "if we want to add these 3 values (0.3, 2.5 and 1.8)" << endl;
    buffer << "to our 3 inputs (Input_1, Input_2 and Input_1), the" << endl;
    buffer << "main program has to look like this:" << endl;
    buffer << "" << endl;
    buffer << "def main ():" << endl;
	buffer << "\t" << "#default_val = 3.1416" << endl;
	buffer << "\t" << "inputs = [None]*3" << endl;
    buffer << "\t" <<  "" << endl;
	buffer << "\t" << "Id_1 = 0.3" << endl;
    buffer << "\t" << "Id_1 = 2.5" << endl;
    buffer << "\t" << "Id_1 = 1.8" << endl;
	buffer << "\t" << "" << endl;
    buffer << "\t" << "inputs[0] = Input_1" << endl;
    buffer << "\t" << "inputs[1] = Input_2" << endl;
	buffer << "\t" << "inputs[2] = Input_3" << endl;
	buffer << "\t" << ". . ." << endl;
    buffer << "\n" << endl;

    buffer << "Inputs Names: \t" << endl;
    const Tensor<string, 1> inputs = get_inputs_names();
    const Tensor<string, 1> outputs = get_outputs_names();

    for (int i = 0; i < inputs.dimension(0); i++)
    {
        if (inputs[i] == "")
        {
            buffer << "   " << to_string(i) + ") " << "input_" + to_string(i) << endl;
        }
        else
        {
            buffer << "   " << to_string(i) + ") " << inputs[i] << endl;
        }
    }

    buffer << "\n" << endl;
    buffer << "\'\'\' " << endl;
    buffer << "\n" << endl;
    buffer << "import math" << endl;
    buffer << "import numpy as np" << endl;
    buffer << "\n" << endl;

    string expression = write_expression();
    vector<std::string> tokens;
    std::string token;
    std::stringstream ss(expression);

    while (getline(ss, token, '\n'))
    {
        if (token.size() > 1 && token.back() == '{'){ break; }
        if (token.size() > 1 && token.back() != ';'){ token += ';'; }
        tokens.push_back(token);
    }

    std::string target_string0("Logistic");
    std::string target_string1("ReLU");
    std::string target_string2("Threshold");
    std::string target_string3("SymmetricThreshold");
    std::string target_string4("ExponentialLinear");
    std::string target_string5("ScaledExponentialLinear");
    std::string target_string6("HardSigmoid");
    std::string target_string7("SoftPlus");
    std::string target_string8("SoftSign");

    for (auto& t:tokens)
    {
        size_t substring_length0 = t.find(target_string0);
        size_t substring_length1 = t.find(target_string1);
        size_t substring_length2 = t.find(target_string2);
        size_t substring_length3 = t.find(target_string3);
        size_t substring_length4 = t.find(target_string4);
        size_t substring_length5 = t.find(target_string5);
        size_t substring_length6 = t.find(target_string6);
        size_t substring_length7 = t.find(target_string7);
        size_t substring_length8 = t.find(target_string8);

        if (substring_length0 < t.size() && substring_length0!=0){ logistic = true; }
        if (substring_length1 < t.size() && substring_length1!=0){ ReLU = true; }
        if (substring_length2 < t.size() && substring_length2!=0){ Threshold = true; }
        if (substring_length3 < t.size() && substring_length3!=0){ SymThreshold = true; }
        if (substring_length4 < t.size() && substring_length4!=0){ ExpLinear = true; }
        if (substring_length5 < t.size() && substring_length5!=0){ SExpLinear = true; }
        if (substring_length6 < t.size() && substring_length6!=0){ HSigmoid = true; }
        if (substring_length7 < t.size() && substring_length7!=0){ SoftPlus = true; }
        if (substring_length8 < t.size() && substring_length8!=0){ SoftSign = true; }
    }

    if(logistic)
    {
        buffer << "def Logistic (x):" << endl;
        buffer << "\t" << "z = 1/(1+np.exp(-x))" << endl;
        buffer << "\t" << "return z" << endl;
        buffer << "\n" << endl;
    }

    if(ReLU)
    {
        buffer << "def ReLU (x):" << endl;
        buffer << "\t" << "z = max(0, x)" << endl;
        buffer << "\t" << "return z" << endl;
        buffer << "\n" << endl;
    }

    if(Threshold)
    {
        buffer << "def Threshold (x):" << endl;
        buffer << "\t"   << "if (x < 0):" << endl;
        buffer << "\t\t" << "z = 0" << endl;
        buffer << "\t"   << "else:" << endl;
        buffer << "\t\t" << "z = 1" << endl;
        buffer << "\t"   << "return z" << endl;
        buffer << "\n" << endl;
    }

    if(SymThreshold)
    {
        buffer << "def SymmetricThreshold (x):" << endl;
        buffer << "\t"   << "if (x < 0):" << endl;
        buffer << "\t\t" << "z = -1" << endl;
        buffer << "\t"   << "else:" << endl;
        buffer << "\t\t" << "z = 1" << endl;
        buffer << "\t"   << "return z" << endl;
        buffer << "\n" << endl;
    }

    if(ExpLinear)
    {
        buffer << "def ExponentialLinear (x):" << endl;
        buffer << "\t"   << "float alpha = 1.67326" << endl;
        buffer << "\t"   << "if (x>0):" << endl;
        buffer << "\t\t" << "z = x" << endl;
        buffer << "\t"   << "else:" << endl;
        buffer << "\t\t" << "z = alpha*(np.exp(x)-1)" << endl;
        buffer << "\t"   << "return z" << endl;
        buffer << "\n" << endl;
    }

    if(SExpLinear)
    {
        buffer << "def ExponentialLinear (x):" << endl;
        buffer << "\t"   << "float alpha = 1.67326" << endl;
        buffer << "\t"   << "float lambda = 1.05070" << endl;
        buffer << "\t"   << "if (x>0):" << endl;
        buffer << "\t\t" << "z = lambda*x" << endl;
        buffer << "\t"   << "else:" << endl;
        buffer << "\t\t" << "z = lambda*alpha*(np.exp(x)-1)" << endl;
        buffer << "\t"   << "return z" << endl;
        buffer << "\n" << endl;
    }

    if(HSigmoid)
    {
        buffer << "def HardSigmoid (x):" << endl;
        buffer << "\t"   <<  "z = 1/(1+np.exp(-x))" << endl;
        buffer << "\t"   <<  "return z" << endl;
        buffer << "\n" << endl;
    }

    if(SoftPlus)
    {
        buffer << "def SoftPlus (x):" << endl;
        buffer << "\t"   << "z = log(1+np.exp(x))" << endl;
        buffer << "\t"   << "return z" << endl;
        buffer << "\n" << endl;
    }

    if(SoftSign)
    {
        buffer << "def SoftSign (x):" << endl;
        buffer << "\t"   << "z = x/(1+abs(x))" << endl;
        buffer << "\t"   << "return z" << endl;
        buffer << "\n" << endl;
    }

    buffer << "class NeuralNetwork:" << endl;
    buffer << "\t" << "def __init__(self):" << endl;
    buffer << "\t\t" << "self.parameter_number = " << to_string(inputs.size()) << endl;
    buffer << "\n" << endl;
    buffer << "\t" << "def calculate_outputs(inputs):" << endl;

    for (int i = 0; i < inputs.dimension(0); i++)
    {
        if (inputs[i] == "")
        {
            buffer << "\t\t" << "input_" << to_string(i) << " = " << "inputs[" << to_string(i) << "]" << endl;
        }
        else
        {
            buffer << "\t\t" << inputs[i] << " = " << "inputs[" << to_string(i) << "]" << endl;
        }
    }

    buffer << "" << endl;
    found_tokens.push_back("exp");
    found_tokens.push_back("tanh");
    string sufix = "np.";

    for (auto& t:tokens)
    {
        for (auto& key_word : found_tokens)
        {
            string new_word = "";
            new_word = sufix + key_word;
            replace_all_appearances(t, key_word, new_word);
        }
>>>>>>> 0f529f5d
        buffer << "\t\t" << t << endl;
    }

    buffer << "\t\t" << "out = " << "[None]*" << outputs.size() << "" << endl;
<<<<<<< HEAD

    for (int i = 0; i < outputs.dimension(0); i++)
    {
        buffer << "\t\t" << "out[" << to_string(i) << "] = " << outputs[i] << endl;
    }

    if(LSTM_number>0)
    {
        buffer << "\n\t\t" << "self.time_step_counter += 1" << endl;
    }

    buffer << "\n\t\t" << "return out;" << endl;
    buffer << "\n" << endl;
    buffer << "\t"   << "def main (self):" << endl;
    buffer << "\t\t" << "default_val = 3.1416" << endl;
    buffer << "\t\t" << "inputs = [None]*" << to_string(inputs.size()) << "\n" << endl;

    for (int i = 0; i < inputs.dimension(0); i++)
    {
        buffer << "\t\t" << inputs[i] << " = " << "default_val" << "\t" << "#Change this value" << endl;
        buffer << "\t\t" << "inputs[" << to_string(i) << "] = " << inputs[i] << "\n" << endl;
    }

    buffer << "" << endl;
    buffer << "\t\t" << "outputs = NeuralNetwork.calculate_outputs(self, inputs)" << endl;
    buffer << "" << endl;
    buffer << "\t\t" << "print(\"\\nThese are your outputs:\\n\")" << endl;

    for (int i = 0; i < outputs.dimension(0); i++)
    {
        buffer << "\t\t" << "print( \""<< "\\t " << outputs[i] << ":\" "<< "+ " << "str(outputs[" << to_string(i) << "])" << " + " << "\"\\n\" )" << endl;
    }

    buffer << "\n";

    if (LSTM_number>0){
        buffer << "steps = 3" << endl;
        buffer << "nn = NeuralNetwork(steps)" << endl;
        buffer << "nn.main()" << endl;
    }
    else
    {
        buffer << "nn = NeuralNetwork()" << endl;
        buffer << "nn.main()" << endl;
    }

=======
    for (int i = 0; i < outputs.dimension(0); i++)
    {
        if (outputs[i] == "")
        {
            buffer << "\t\t" << "out[" << to_string(i) << "] = " << "output" << to_string(i) << endl;
        }
        else
        {
            buffer << "\t\t" << "out[" << to_string(i) << "] = " << outputs[i] << endl;
        }
    }

    buffer << "\n\t\t" << "return out;" << endl;
    buffer << "\n" << endl;
    buffer << "\t"   << "def main ():" << endl;
    buffer << "\t\t" << "default_val = 3.1416" << endl;
    buffer << "\t\t" << "inputs = [None]*" << to_string(inputs.size()) << "\n" << endl;

    for (int i = 0; i < inputs.dimension(0); i++)
    {
        if (inputs[i] == "")
        {
            buffer << "\t\t" << "input_"  << to_string(i) << " = "  << "default_val" << "\t" << "#Change this value" << endl;
            buffer << "\t\t" << "inputs[" << to_string(i) << "] = " << "input_" << to_string(i) << "\n" << endl;
        }
        else
        {
            buffer << "\t\t" << inputs[i] << " = " << "default_val" << "\t" << "#Change this value" << endl;
            buffer << "\t\t" << "inputs[" << to_string(i) << "] = " << inputs[i] << "\n" << endl;
        }
    }

    buffer << "" << endl;
    buffer << "\t\t" << "outputs = NeuralNetwork.calculate_outputs(inputs)" << endl;
    buffer << "" << endl;
    buffer << "\t\t" << "print(\"\\nThese are your outputs:\\n\")" << endl;

    for (int i = 0; i < outputs.dimension(0); i++)
    {
        if (outputs[i] == "")
        {
            buffer << "\t\t" << "print( \""<< "\\t " << "output" << to_string(i) << ":\" "<< "+ " << "str(outputs[" << to_string(i) << "])" << " + " << "\"\\n\" )" << endl;
        }
        else
        {
            buffer << "\t\t" << "print( \""<< "\\t " << outputs_names[i] << ":\" "<< "+ " << "str(outputs[" << to_string(i) << "])" << " + " << "\"\\n\" )" << endl;
        }
    }

    buffer << "\n" << "NeuralNetwork.main()" << endl;
>>>>>>> 0f529f5d
    string out = buffer.str();
    return out;
}


/// Saves the mathematical expression represented by the neural network to a text file.
/// @param file_name Name of the expression text file.

void NeuralNetwork::save_expression_c(const string& file_name) const
{
    std::ofstream file(file_name.c_str());

    if(!file.is_open())
    {
        ostringstream buffer;

        buffer << "OpenNN Exception: NeuralNetwork class.\n"
               << "void  save_expression(const string&) method.\n"
               << "Cannot open expression text file.\n";

        throw invalid_argument(buffer.str());
    }

    file << write_expression_c();

    file.close();
}


<<<<<<< HEAD
/// Saves the api function of the expression represented by the neural network to a text file.
/// @param file_name Name of the expression text file.

void NeuralNetwork::save_expression_api(const string& file_name) const
=======
/// Saves the python function of the expression represented by the neural network to a text file.
/// @param file_name Name of the expression text file.

void NeuralNetwork::save_expression_python(const string& file_name) const
>>>>>>> 0f529f5d
{
    std::ofstream file(file_name.c_str());

    if(!file.is_open())
    {
        ostringstream buffer;

        buffer << "OpenNN Exception: NeuralNetwork class.\n"
               << "void  save_expression_api(const string&) method.\n"
               << "Cannot open expression text file.\n";

        throw invalid_argument(buffer.str());
    }

    file << write_expression_api();

    file.close();
}


<<<<<<< HEAD
/// Saves the javascript function of the expression represented by the neural network to a text file.
/// @param file_name Name of the expression text file.

void NeuralNetwork::save_expression_javascript(const string& file_name) const
{
=======
/// Saves a csv file containing the outputs for a set of given inputs.
/// @param inputs Inputs to calculate the outputs.
/// @param file_name Name of the data file

void NeuralNetwork::save_outputs(Tensor<type, 2>& inputs, const string & file_name)
{
    Tensor<Index, 1> inputs_dimensions = get_dimensions(inputs);

    Tensor<type, 2> outputs(inputs_dimensions(0), get_outputs_number());

    Tensor<Index, 1> outputs_dimensions = get_dimensions(outputs);

    calculate_outputs(inputs.data(), inputs_dimensions, outputs.data(), outputs_dimensions);

>>>>>>> 0f529f5d
    std::ofstream file(file_name.c_str());

    if(!file.is_open())
    {
        ostringstream buffer;

        buffer << "OpenNN Exception: NeuralNetwork class.\n"
<<<<<<< HEAD
               << "void  save_expression_javascript(const string&) method.\n"
=======
               << "void  save_expression_python(const string&) method.\n"
>>>>>>> 0f529f5d
               << "Cannot open expression text file.\n";

        throw invalid_argument(buffer.str());
    }

<<<<<<< HEAD
    file << write_expression_javascript();

    file.close();
}


/// Saves the python function of the expression represented by the neural network to a text file.
/// @param file_name Name of the expression text file.

void NeuralNetwork::save_expression_python(const string& file_name) const
{
    std::ofstream file(file_name.c_str());

    if(!file.is_open())
    {
        ostringstream buffer;

        buffer << "OpenNN Exception: NeuralNetwork class.\n"
               << "void  save_expression_python(const string&) method.\n"
               << "Cannot open expression text file.\n";

        throw invalid_argument(buffer.str());
    }

    file << write_expression_python();

    file.close();
}


/// Saves a csv file containing the outputs for a set of given inputs.
/// @param inputs Inputs to calculate the outputs.
/// @param file_name Name of the data file

void NeuralNetwork::save_outputs(Tensor<type, 2>& inputs, const string & file_name)
{
    Tensor<Index, 1> inputs_dimensions = get_dimensions(inputs);

    Tensor<type, 2> outputs = calculate_outputs(inputs.data(), inputs_dimensions);

    std::ofstream file(file_name.c_str());

    if(!file.is_open())
    {
        ostringstream buffer;

        buffer << "OpenNN Exception: NeuralNetwork class.\n"
               << "void  save_expression_python(const string&) method.\n"
               << "Cannot open expression text file.\n";

        throw invalid_argument(buffer.str());
    }

    const Tensor<string, 1> outputs_names = get_outputs_names();

    const Index outputs_number = get_outputs_number();
    const Index samples_number = inputs.dimension(0);

    for(Index i = 0; i < outputs_number; i++)
    {
        file << outputs_names[i];

        if(i != outputs_names.size()-1) file << ";";
    }

    file << "\n";

    for(Index i = 0; i < samples_number; i++)
    {
        for(Index j = 0; j < outputs_number; j++)
        {
            file << outputs(i,j);

            if(j != outputs_number-1) file << ";";
        }

        file << "\n";
    }

=======
    const Tensor<string, 1> outputs_names = get_outputs_names();

    const Index outputs_number = get_outputs_number();
    const Index samples_number = inputs.dimension(0);

    for(Index i = 0; i < outputs_number; i++)
    {
        file << outputs_names[i];

        if(i != outputs_names.size()-1) file << ";";
    }

    file << "\n";

    for(Index i = 0; i < samples_number; i++)
    {
        for(Index j = 0; j < outputs_number; j++)
        {
            file << outputs(i,j);

            if(j != outputs_number-1) file << ";";
        }

        file << "\n";
    }

>>>>>>> 0f529f5d
    file.close();
}


Tensor<string, 1> NeuralNetwork::get_layers_names() const
{
    const Index layers_number = get_layers_number();

    Tensor<string, 1> layers_names(layers_number);

    for(Index i = 0; i < layers_number; i++)
    {
        layers_names[i] = layers_pointers[i]->get_name();
    }

    return layers_names;
}


Layer* NeuralNetwork::get_last_trainable_layer_pointer() const
{
    if(layers_pointers.size() == 0) return nullptr;

    Tensor<Layer*, 1> trainable_layers_pointers = get_trainable_layers_pointers();

    const Index trainable_layers_number = get_trainable_layers_number();

    return trainable_layers_pointers(trainable_layers_number-1);
}

}

// OpenNN: Open Neural Networks Library.
// Copyright(C) 2005-2021 Artificial Intelligence Techniques, SL.
//
// This library is free software; you can redistribute it and/or
// modify it under the terms of the GNU Lesser General Public
// License as published by the Free Software Foundation; either
// version 2.1 of the License, or any later version.
//
// This library is distributed in the hope that it will be useful,
// but WITHOUT ANY WARRANTY; without even the implied warranty of
// MERCHANTABILITY or FITNESS FOR A PARTICULAR PURPOSE.  See the GNU
// Lesser General Public License for more details.

// You should have received a copy of the GNU Lesser General Public
// License along with this library; if not, write to the Free Software
// Foundation, Inc., 51 Franklin St, Fifth Floor, Boston, MA  02110-1301  USA<|MERGE_RESOLUTION|>--- conflicted
+++ resolved
@@ -26,11 +26,7 @@
 /// It creates a neural network object with the given model type and architecture.
 /// It initializes the rest of the members to their default values.
 /// @param model_type Type of problem to be solved with the neural network
-<<<<<<< HEAD
 /// (Approximation, Classification, Forecasting, ImageClassification, TextClassification, AutoAssociation).
-=======
-/// (Approximation, Classification, Forecasting, ImageClassification).
->>>>>>> 0f529f5d
 /// @param architecture Architecture of the neural network({inputs_number, hidden_neurons_number, outputs_number}).
 
 NeuralNetwork::NeuralNetwork(const NeuralNetwork::ProjectType& model_type, const Tensor<Index, 1>& architecture)
@@ -411,7 +407,6 @@
     {
         return "ImageClassification";
     }
-<<<<<<< HEAD
     else if(project_type == ProjectType::TextGeneration)
     {
         return "TextGeneration";
@@ -420,8 +415,6 @@
     {
         return "AutoAssociation";
     }
-=======
->>>>>>> 0f529f5d
 }
 
 /// Returns a string vector with the names of the variables used as outputs.
@@ -484,13 +477,8 @@
     for(Index i = 0; i < layers_number; i++)
     {
         if(layers_pointers[i]->get_type() != Layer::Type::Scaling
-<<<<<<< HEAD
             && layers_pointers[i]->get_type() != Layer::Type::Unscaling
             && layers_pointers[i]->get_type() != Layer::Type::Bounding)
-=======
-                && layers_pointers[i]->get_type() != Layer::Type::Unscaling
-                && layers_pointers[i]->get_type() != Layer::Type::Bounding)
->>>>>>> 0f529f5d
         {
             trainable_layers_pointers[index] = layers_pointers[i];
             index++;
@@ -626,7 +614,6 @@
 ConvolutionalLayer* NeuralNetwork::get_convolutional_layer_pointer() const
 {
     const Index layers_number = get_layers_number();
-<<<<<<< HEAD
 
     for(Index i = 0; i < layers_number; i++)
     {
@@ -644,42 +631,8 @@
 
     throw invalid_argument(buffer.str());
 }
-=======
-
-    for(Index i = 0; i < layers_number; i++)
-    {
-        if(layers_pointers[i]->get_type() == Layer::Type::Convolutional)
-        {
-            return dynamic_cast<ConvolutionalLayer*>(layers_pointers[i]);
-        }
-    }
-
-    ostringstream buffer;
-
-    buffer << "OpenNN Exception: NeuralNetwork class.\n"
-           << "ConvolutionalLayer* get_convolutional_layer_pointer() const method.\n"
-           << "No convolutional layer in neural network.\n";
-
-    throw invalid_argument(buffer.str());
-}
-
-
-PoolingLayer* NeuralNetwork::get_pooling_layer_pointer() const
-{
-    const Index layers_number = get_layers_number();
-
-    for(Index i = 0; i < layers_number; i++)
-    {
-        if(layers_pointers[i]->get_type() == Layer::Type::Pooling)
-        {
-            return dynamic_cast<PoolingLayer*>(layers_pointers[i]);
-        }
-    }
->>>>>>> 0f529f5d
-
-    ostringstream buffer;
-
-<<<<<<< HEAD
+
+
 PoolingLayer* NeuralNetwork::get_pooling_layer_pointer() const
 {
     const Index layers_number = get_layers_number();
@@ -727,41 +680,6 @@
 
 /// Returns a pointer to the long short-term memory layer of this neural network, if it exits.
 
-=======
-    buffer << "OpenNN Exception: NeuralNetwork class.\n"
-           << "PoolingLayer* get_pooling_layer_pointer() const method.\n"
-           << "No pooling layer in neural network.\n";
-
-    throw invalid_argument(buffer.str());
-}
-
-
-/// Returns a pointer to the first probabilistic layer composing this neural network.
-
-ProbabilisticLayer* NeuralNetwork::get_probabilistic_layer_pointer() const
-{
-    const Index layers_number = get_layers_number();
-
-    for(Index i = 0; i < layers_number; i++)
-    {
-        if(layers_pointers[i]->get_type() == Layer::Type::Probabilistic)
-        {
-            return dynamic_cast<ProbabilisticLayer*>(layers_pointers[i]);
-        }
-    }
-
-    ostringstream buffer;
-
-    buffer << "OpenNN Exception: NeuralNetwork class.\n"
-           << "ProbabilisticLayer* get_probabilistic_layer_pointer() const method.\n"
-           << "No probabilistic layer in neural network.\n";
-
-    throw invalid_argument(buffer.str());
-}
-
-/// Returns a pointer to the long short-term memory layer of this neural network, if it exits.
-
->>>>>>> 0f529f5d
 LongShortTermMemoryLayer* NeuralNetwork::get_long_short_term_memory_layer_pointer() const
 {
     const Index layers_number = get_layers_number();
@@ -848,19 +766,11 @@
     const Index outputs_number = architecture[size-1];
 
     inputs_names.resize(inputs_number);
-<<<<<<< HEAD
 
     ScalingLayer* scaling_layer_pointer = new ScalingLayer(inputs_number);
 
     this->add_layer(scaling_layer_pointer);
 
-=======
-
-    ScalingLayer* scaling_layer_pointer = new ScalingLayer(inputs_number);
-
-    this->add_layer(scaling_layer_pointer);
-
->>>>>>> 0f529f5d
     if(model_type == ProjectType::Approximation)
     {
         for(Index i = 0; i < size-1; i++)
@@ -898,21 +808,12 @@
     }
     else if(model_type == ProjectType::Forecasting)
     {
-<<<<<<< HEAD
         //                LongShortTermMemoryLayer* long_short_term_memory_layer_pointer = new LongShortTermMemoryLayer(architecture[0], architecture[1]);
         //                RecurrentLayer* long_short_term_memory_layer_pointer = new RecurrentLayer(architecture[0], architecture[1]);
 
         //                this->add_layer(long_short_term_memory_layer_pointer);
 
         for(Index i = 0 /* 1 when lstm layer*/; i < size-1 /*size-1 when lstm layer*/; i++)
-=======
-        //        LongShortTermMemoryLayer* long_short_term_memory_layer_pointer = new LongShortTermMemoryLayer(architecture[0], architecture[1]);
-        //        RecurrentLayer* long_short_term_memory_layer_pointer = new RecurrentLayer(architecture[0], architecture[1]);
-
-        //        this->add_layer(long_short_term_memory_layer_pointer);
-
-        for(Index i = 0; i < size-1; i++)
->>>>>>> 0f529f5d
         {
             PerceptronLayer* perceptron_layer_pointer = new PerceptronLayer(architecture[i], architecture[i+1]);
 
@@ -932,7 +833,6 @@
         this->add_layer(bounding_layer_pointer);
     }
     else if(model_type == ProjectType::ImageClassification)
-<<<<<<< HEAD
     {
         // Use the set mode build specifically for image classification
     }
@@ -1045,89 +945,6 @@
 {
     delete_layers();
 
-=======
-    {
-        // Use the set mode build specifically for image classification
-    }
-
-    outputs_names.resize(outputs_number);
-
-    set_default();
-}
-
-
-void NeuralNetwork::set(const NeuralNetwork::ProjectType& model_type, const initializer_list<Index>& architecture_list)
-{
-    Tensor<Index, 1> architecture(architecture_list.size());
-    architecture.setValues(architecture_list);
-
-    set_project_type(model_type);
-
-    set(model_type, architecture);
-}
-
-
-/// Sets a new neural network with a given convolutional neural network architecture (CNN).
-/// It also sets the rest of the members to their default values.
-/// @param input_variables_dimensions Define the dimensions of the input varibales.
-/// @param blocks_number Number of blocks.
-/// @param filters_dimensions Architecture of the neural network.
-/// @param outputs_number Architecture of the neural network.
-
-void NeuralNetwork::set(const Tensor<Index, 1>& input_variables_dimensions,
-                        const Index& blocks_number,
-                        const Tensor<Index, 1>& filters_dimensions,
-                        const Index& outputs_number)
-{
-    delete_layers();
-
-    ScalingLayer* scaling_layer = new ScalingLayer(input_variables_dimensions);
-
-    this->add_layer(scaling_layer);
-
-    Tensor<Index, 1> outputs_dimensions = scaling_layer->get_outputs_dimensions();
-
-    for(Index i = 0; i < blocks_number; i++)
-    {
-        ConvolutionalLayer* convolutional_layer = new ConvolutionalLayer(outputs_dimensions, filters_dimensions);
-        this->add_layer(convolutional_layer);
-
-        outputs_dimensions = convolutional_layer->get_outputs_dimensions();
-
-        // Pooling layer 1
-
-        PoolingLayer* pooling_layer_1 = new PoolingLayer(outputs_dimensions);
-        this->add_layer(pooling_layer_1);
-
-        outputs_dimensions = pooling_layer_1->get_outputs_dimensions();
-    }
-
-    FlattenLayer* flatten_layer = new FlattenLayer(outputs_dimensions);
-    this->add_layer(flatten_layer);
-
-    outputs_dimensions = flatten_layer->get_outputs_dimensions();
-
-    const Tensor<Index, 0> outputs_dimensions_prod = outputs_dimensions.prod();
-
-    PerceptronLayer* perceptron_layer = new PerceptronLayer(outputs_dimensions_prod(0), 3);
-    perceptron_layer->set_name("perceptron_layer_1");
-    this->add_layer(perceptron_layer);
-
-    const Index perceptron_layer_outputs = perceptron_layer->get_neurons_number();
-
-    ProbabilisticLayer* probabilistic_layer = new ProbabilisticLayer(perceptron_layer_outputs, outputs_number);
-    this->add_layer(probabilistic_layer);
-}
-
-
-/// Sets the neural network members by loading them from an XML file.
-/// @param file_name Neural network XML file_name.
-
-void NeuralNetwork::set(const string& file_name)
-{
-    delete_layers();
-
->>>>>>> 0f529f5d
     load(file_name);
 }
 
@@ -1136,7 +953,6 @@
     project_type = new_project_type;
 }
 
-<<<<<<< HEAD
 void NeuralNetwork::set_project_type_string(const string& new_project_type)
 {
     if(new_project_type == "Approximation")
@@ -1162,38 +978,13 @@
     else if(new_project_type == "AutoAssociation")
     {
         set_project_type(ProjectType::AutoAssociation);
-=======
-void NeuralNetwork::set_project_type_string(const string& newLearningTask)
-{
-    if(newLearningTask == "Approximation")
-    {
-        set_project_type(ProjectType::Approximation);
-    }
-    else if(newLearningTask == "Classification")
-    {
-        set_project_type(ProjectType::Classification);
-    }
-    else if(newLearningTask == "Forecasting")
-    {
-        set_project_type(ProjectType::Forecasting);
-    }
-    else if(newLearningTask == "ImageClassification")
-    {
-        set_project_type(ProjectType::ImageClassification);
->>>>>>> 0f529f5d
     }
     else
     {
         const string message =
-<<<<<<< HEAD
                 "Neural Network class exception:\n"
                 "void set_project_type_string(const string&)\n"
                 "Unknown project type: " + new_project_type + "\n";
-=======
-                "Neural Engine Exception:\n"
-                "void NeuralEngine::setProjectType(const QString&)\n"
-                "Unknown project type: " + newLearningTask + "\n";
->>>>>>> 0f529f5d
 
         throw logic_error(message);
     }
@@ -1281,21 +1072,12 @@
 {
     display = true;
 }
-<<<<<<< HEAD
 
 
 void NeuralNetwork::set_threads_number(const int& new_threads_number)
 {
     const Index layers_number = get_layers_number();
 
-=======
-
-
-void NeuralNetwork::set_threads_number(const int& new_threads_number)
-{
-    const Index layers_number = get_layers_number();
-
->>>>>>> 0f529f5d
     for(Index i = 0; i < layers_number; i++)
     {
         layers_pointers(i)->set_threads_number(new_threads_number);
@@ -1307,13 +1089,8 @@
 {
     layers_pointers = new_layers_pointers;
 }
-<<<<<<< HEAD
-
-
-=======
-
-
->>>>>>> 0f529f5d
+
+
 PerceptronLayer* NeuralNetwork::get_first_perceptron_layer_pointer() const
 {
     const Index layers_number = get_layers_number();
@@ -1473,7 +1250,6 @@
     for(Index i = 0; i < trainable_layers_number; i++)
     {
         const Tensor<type, 1> layer_parameters = trainable_layers_pointers(i)->get_parameters();
-<<<<<<< HEAD
 
         for(Index j = 0; j < layer_parameters.size(); j++)
         {
@@ -1482,24 +1258,10 @@
 
         position += layer_parameters.size();
     }
-=======
-
-        for(Index j = 0; j < layer_parameters.size(); j++)
-        {
-            parameters(j + position) = layer_parameters(j);
-        }
-
-        position += layer_parameters.size();
-    }
 
     return parameters;
 }
->>>>>>> 0f529f5d
-
-    return parameters;
-}
-
-<<<<<<< HEAD
+
 
 Tensor< Tensor< TensorMap< Tensor<type, 1> >*, 1>, 1> NeuralNetwork::get_layers_parameters()
 {
@@ -1512,55 +1274,41 @@
     for(Index i = 0; i < trainable_layers_number; i++)
     {
         layers_parameters(i) = trainable_layers_pointers(i)->get_layer_parameters();
-=======
-Tensor< Tensor< TensorMap< Tensor<type, 1> >*, 1>, 1> NeuralNetwork::get_layers_parameters()
+    }
+
+    return layers_parameters;
+}
+
+
+Tensor<Index, 1> NeuralNetwork::get_trainable_layers_parameters_numbers() const
 {
     const Index trainable_layers_number = get_trainable_layers_number();
+
     const Tensor<Layer*, 1> trainable_layers_pointers = get_trainable_layers_pointers();
 
-    Tensor< Tensor< TensorMap< Tensor<type, 1> >*, 1>, 1> layers_parameters(trainable_layers_number);
+    Tensor<Index, 1> trainable_layers_parameters_number(trainable_layers_number);
 
     for(Index i = 0; i < trainable_layers_number; i++)
     {
-        layers_parameters(i) = trainable_layers_pointers(i)->get_layer_parameters();
-
->>>>>>> 0f529f5d
-    }
-
-    return layers_parameters;
-}
-
-
-Tensor<Index, 1> NeuralNetwork::get_trainable_layers_parameters_numbers() const
+        trainable_layers_parameters_number[i] = trainable_layers_pointers[i]->get_parameters_number();
+    }
+
+    return trainable_layers_parameters_number;
+}
+
+
+Tensor<Tensor<type, 1>, 1> NeuralNetwork::get_trainable_layers_parameters(const Tensor<type, 1>& parameters) const
 {
     const Index trainable_layers_number = get_trainable_layers_number();
-<<<<<<< HEAD
-
-    const Tensor<Layer*, 1> trainable_layers_pointers = get_trainable_layers_pointers();
-
-    Tensor<Index, 1> trainable_layers_parameters_number(trainable_layers_number);
+
+    const Tensor<Index, 1> trainable_layers_parameters_number = get_trainable_layers_parameters_numbers();
+
+    Tensor<Tensor<type, 1>, 1> trainable_layers_parameters(trainable_layers_number);
+
+    Index index = 0;
 
     for(Index i = 0; i < trainable_layers_number; i++)
     {
-        trainable_layers_parameters_number[i] = trainable_layers_pointers[i]->get_parameters_number();
-    }
-
-    return trainable_layers_parameters_number;
-}
-
-
-Tensor<Tensor<type, 1>, 1> NeuralNetwork::get_trainable_layers_parameters(const Tensor<type, 1>& parameters) const
-{
-    const Index trainable_layers_number = get_trainable_layers_number();
-
-    const Tensor<Index, 1> trainable_layers_parameters_number = get_trainable_layers_parameters_numbers();
-
-    Tensor<Tensor<type, 1>, 1> trainable_layers_parameters(trainable_layers_number);
-
-    Index index = 0;
-
-    for(Index i = 0; i < trainable_layers_number; i++)
-    {
 
         trainable_layers_parameters(i).resize(trainable_layers_parameters_number(i));
 
@@ -1569,29 +1317,11 @@
         index += trainable_layers_parameters_number(i);
 
     }
-=======
-
-    const Tensor<Layer*, 1> trainable_layers_pointers = get_trainable_layers_pointers();
-
-    Tensor<Index, 1> trainable_layers_parameters_number(trainable_layers_number);
-
-    for(Index i = 0; i < trainable_layers_number; i++)
-    {
-        trainable_layers_parameters_number[i] = trainable_layers_pointers[i]->get_parameters_number();
-    }
-
-    return trainable_layers_parameters_number;
-}
->>>>>>> 0f529f5d
 
     return trainable_layers_parameters;
 }
 
-Tensor<Tensor<type, 1>, 1> NeuralNetwork::get_trainable_layers_parameters(const Tensor<type, 1>& parameters) const
-{
-    const Index trainable_layers_number = get_trainable_layers_number();
-
-<<<<<<< HEAD
+
 /// Sets all the parameters(biases and synaptic weights) from a single vector.
 /// @param new_parameters New set of parameter values.
 
@@ -1599,36 +1329,6 @@
 {
 #ifdef OPENNN_DEBUG
 
-=======
-    const Tensor<Index, 1> trainable_layers_parameters_number = get_trainable_layers_parameters_numbers();
-
-    Tensor<Tensor<type, 1>, 1> trainable_layers_parameters(trainable_layers_number);
-
-    Index index = 0;
-
-    for(Index i = 0; i < trainable_layers_number; i++)
-    {
-
-        trainable_layers_parameters(i).resize(trainable_layers_parameters_number(i));
-
-        trainable_layers_parameters(i) = parameters.slice(Eigen::array<Eigen::Index, 1>({index}), Eigen::array<Eigen::Index, 1>({trainable_layers_parameters_number(i)}));
-
-        index += trainable_layers_parameters_number(i);
-
-    }
-
-    return trainable_layers_parameters;
-}
-
-
-/// Sets all the parameters(biases and synaptic weights) from a single vector.
-/// @param new_parameters New set of parameter values.
-
-void NeuralNetwork::set_parameters(Tensor<type, 1>& new_parameters) const
-{
-#ifdef OPENNN_DEBUG
-
->>>>>>> 0f529f5d
     const Index size = new_parameters.size();
 
     const Index parameters_number = get_parameters_number();
@@ -1649,19 +1349,11 @@
     const Index trainable_layers_number = get_trainable_layers_number();
 
     const Tensor<Layer*, 1> trainable_layers_pointers = get_trainable_layers_pointers();
-<<<<<<< HEAD
 
     const Tensor<Index, 1> trainable_layers_parameters_numbers = get_trainable_layers_parameters_numbers();
 
     Index index = 0;
 
-=======
-
-    const Tensor<Index, 1> trainable_layers_parameters_numbers = get_trainable_layers_parameters_numbers();
-
-    Index index = 0;
-
->>>>>>> 0f529f5d
     for(Index i = 0; i < trainable_layers_number; i++)
     {
         trainable_layers_pointers(i)->set_parameters(new_parameters, index);
@@ -1714,10 +1406,6 @@
     {
         if(layers_pointers(i)->get_type() != Layer::Type::Scaling
                 && layers_pointers(i)->get_type() != Layer::Type::Unscaling
-<<<<<<< HEAD
-=======
-                && layers_pointers(i)->get_type() != Layer::Type::Flatten
->>>>>>> 0f529f5d
                 && layers_pointers(i)->get_type() != Layer::Type::Bounding)
         {
             count++;
@@ -1909,7 +1597,6 @@
     if(perturbation < 0)
     {
         ostringstream buffer;
-<<<<<<< HEAD
 
         buffer << "OpenNN Exception: NeuralNetwork class.\n"
                << "void perturbate_parameters(const type&) method.\n"
@@ -1920,18 +1607,6 @@
 
 #endif
 
-=======
-
-        buffer << "OpenNN Exception: NeuralNetwork class.\n"
-               << "void perturbate_parameters(const type&) method.\n"
-               << "Perturbation must be equal or greater than 0.\n";
-
-        throw invalid_argument(buffer.str());
-    }
-
-#endif
-
->>>>>>> 0f529f5d
     Tensor<type, 1> parameters = get_parameters();
 
     parameters = parameters+perturbation;
@@ -1948,8 +1623,6 @@
                                       NeuralNetworkForwardPropagation& forward_propagation) const
 {
     const Tensor<Layer*, 1> trainable_layers_pointers = get_trainable_layers_pointers();
-<<<<<<< HEAD
-=======
 
     const Index trainable_layers_number = trainable_layers_pointers.size();
 
@@ -1961,23 +1634,10 @@
                                                         forward_propagation.layers(i-1)->outputs_dimensions,
                                                         forward_propagation.layers(i));
     }
-}
->>>>>>> 0f529f5d
-
-    const Index trainable_layers_number = trainable_layers_pointers.size();
-
-<<<<<<< HEAD
-    trainable_layers_pointers(0)->forward_propagate(batch.inputs_data, batch.inputs_dimensions, forward_propagation.layers(0));
-
-    for(Index i = 1; i < trainable_layers_number; i++)
-    {
-        trainable_layers_pointers(i)->forward_propagate(forward_propagation.layers(i-1)->outputs_data,
-                                                        forward_propagation.layers(i-1)->outputs_dimensions,
-                                                        forward_propagation.layers(i));
-    }
-
-}
-=======
+
+}
+
+
 /// Calculates the forward propagation in the neural network.
 /// @param batch DataSetBatch of data set that contains the inputs and targets to be trained.
 /// @param paramters Parameters of neural network.
@@ -1990,32 +1650,9 @@
     const Tensor<Layer*, 1> trainable_layers_pointers = get_trainable_layers_pointers();
 
     const Index trainable_layers_number = trainable_layers_pointers.size();
->>>>>>> 0f529f5d
 
     const Index parameters_number = trainable_layers_pointers(0)->get_parameters_number();
 
-<<<<<<< HEAD
-/// Calculates the forward propagation in the neural network.
-/// @param batch DataSetBatch of data set that contains the inputs and targets to be trained.
-/// @param paramters Parameters of neural network.
-/// @param foward_propagation Is a NeuralNetwork class structure where save the necessary parameters of forward propagation.
-
-void NeuralNetwork::forward_propagate(const DataSetBatch& batch,
-                                      Tensor<type, 1>& parameters,
-                                      NeuralNetworkForwardPropagation& forward_propagation) const
-{
-    const Tensor<Layer*, 1> trainable_layers_pointers = get_trainable_layers_pointers();
-
-    const Index trainable_layers_number = trainable_layers_pointers.size();
-
-    const Index parameters_number = trainable_layers_pointers(0)->get_parameters_number();
-
-    Tensor<type, 1> potential_parameters = TensorMap<Tensor<type, 1>>(parameters.data(), parameters_number);
-
-    trainable_layers_pointers(0)->forward_propagate(batch.inputs_data, batch.inputs_dimensions,  potential_parameters, forward_propagation.layers(0));
-
-    Index index = parameters_number;
-=======
     Tensor<type, 1> potential_parameters = TensorMap<Tensor<type, 1>>(parameters.data(), parameters_number);
 
     trainable_layers_pointers(0)->forward_propagate(batch.inputs_data, batch.inputs_dimensions,  potential_parameters, forward_propagation.layers(0));
@@ -2036,24 +1673,8 @@
         index += parameters_number;
     }
 }
->>>>>>> 0f529f5d
-
-    for(Index i = 1; i < trainable_layers_number; i++)
-    {
-        const Index parameters_number = trainable_layers_pointers(i)->get_parameters_number();
-
-<<<<<<< HEAD
-        Tensor<type, 1> potential_parameters = TensorMap<Tensor<type, 1>>(parameters.data() + index, parameters_number);
-
-        trainable_layers_pointers(i)->forward_propagate(forward_propagation.layers(i-1)->outputs_data,
-                                                        forward_propagation.layers(i-1)->outputs_dimensions,
-                                                        potential_parameters,
-                                                        forward_propagation.layers(i));
-
-        index += parameters_number;
-    }
-}
-=======
+
+
 /// Calculates the outputs vector from the neural network in response to an inputs vector.
 /// The activity for that is the following:
 /// <ul>
@@ -2069,35 +1690,6 @@
 Tensor<type, 2> NeuralNetwork::calculate_outputs(type* inputs_data, const Tensor<Index, 1>& inputs_dimensions)
 {
 #ifdef OPENNN_DEBUG
-    if(inputs_dimensions(1) != get_inputs_number())
-    {
-        ostringstream buffer;
-
-        buffer << "OpenNN Exception: NeuralNetwork class.\n"
-               << "void calculate_outputs(type* inputs_data, Tensor<Index, 1>& inputs_dimensions, type* outputs_data, Tensor<Index, 1>& outputs_dimensions) method.\n"
-               << "Inputs columns number must be equal to " << get_inputs_number() << ", (inputs number).\n";
->>>>>>> 0f529f5d
-
-        throw invalid_argument(buffer.str());
-    }
-#endif
-
-<<<<<<< HEAD
-/// Calculates the outputs vector from the neural network in response to an inputs vector.
-/// The activity for that is the following:
-/// <ul>
-/// <li> Check inputs range.
-/// <li> Calculate scaled inputs.
-/// <li> Calculate forward propagation.
-/// <li> Calculate unscaled outputs.
-/// <li> Apply boundary conditions.
-/// <li> Calculate bounded outputs.
-/// </ul>
-/// @param inputs Set of inputs to the neural network.
-
-Tensor<type, 2> NeuralNetwork::calculate_outputs(type* inputs_data, const Tensor<Index, 1>& inputs_dimensions)
-{
-#ifdef OPENNN_DEBUG
     cout << "inputs dimensions: " << inputs_dimensions << endl;
 
     if(inputs_dimensions(1) != get_inputs_number())
@@ -2189,85 +1781,6 @@
         }
 
         return outputs;
-    }
-    else
-    {
-        ostringstream buffer;
-
-        buffer << "OpenNN Exception: NeuralNetwork class.\n"
-               << "void calculate_outputs(type* inputs_data, Tensor<Index, 1>& inputs_dimensions, type* outputs_data, Tensor<Index, 1>& outputs_dimensions) method.\n"
-               << "Inputs dimensions number (" << inputs_dimensions_number << ") must be 2 or 4.\n";
-
-        throw invalid_argument(buffer.str());
-    }
-}
-
-
-Tensor<type, 2> NeuralNetwork::calculate_scaled_outputs(type* scaled_inputs_data, Tensor<Index, 1>& inputs_dimensions)
-{
-#ifdef OPENNN_DEBUG
-    if(inputs_dimensions(1) != get_inputs_number())
-    {
-        ostringstream buffer;
-
-        buffer << "OpenNN Exception: NeuralNetwork class.\n"
-               << "void calculate_outputs(type* inputs_data, Tensor<Index, 1>& inputs_dimensions, type* outputs_data, Tensor<Index, 1>& outputs_dimensions) method.\n"
-               << "Inputs columns number must be equal to " << get_inputs_number() << ", (inputs number).\n";
-
-        throw invalid_argument(buffer.str());
-    }
-#endif
-
-    const Index inputs_dimensions_number = inputs_dimensions.size();
-
-    if(inputs_dimensions_number == 2)
-    {
-        Tensor<type, 2> scaled_outputs;
-        Tensor<type, 2> last_layer_outputs;
-=======
-    const Index inputs_dimensions_number = inputs_dimensions.size();
-
-    if(inputs_dimensions_number == 2)
-    {
-        Tensor<type, 2> outputs;
-        Tensor<type, 2> last_layer_outputs;
-
-        Tensor<Index, 1> outputs_dimensions;
-        Tensor<Index, 1> last_layer_outputs_dimensions;
-
-        const Index layers_number = get_layers_number();
-
-        if(layers_number == 0)
-        {
-            const Tensor<Index, 0> inputs_size = inputs_dimensions.prod();
-            outputs = TensorMap<Tensor<type,2>>(inputs_data, inputs_dimensions(0), inputs_dimensions(1));
-            return outputs;
-        }
-
-        outputs.resize(inputs_dimensions(0),layers_pointers(0)->get_neurons_number());
-        outputs_dimensions = get_dimensions(outputs);
-
-        layers_pointers(0)->calculate_outputs(inputs_data, inputs_dimensions, outputs.data(), outputs_dimensions);
-
-        last_layer_outputs = outputs;
-        last_layer_outputs_dimensions = get_dimensions(last_layer_outputs);
-
-        for(Index i = 1; i < layers_number; i++)
-        {
-            outputs.resize(inputs_dimensions(0),layers_pointers(i)->get_neurons_number());
-            outputs_dimensions = get_dimensions(outputs);
-
-            layers_pointers(i)->calculate_outputs(last_layer_outputs.data(), last_layer_outputs_dimensions, outputs.data(), outputs_dimensions);
-
-            last_layer_outputs = outputs;
-            last_layer_outputs_dimensions = get_dimensions(last_layer_outputs);
-        }
-
-        return outputs;
-    }
-    else if(inputs_dimensions_number == 4)
-    {
-        /// @todo
     }
     else
     {
@@ -2400,106 +1913,8 @@
 
     return directional_inputs;
 }
->>>>>>> 0f529f5d
-
-        Tensor<Index, 1> outputs_dimensions;
-        Tensor<Index, 1> last_layer_outputs_dimensions;
-
-<<<<<<< HEAD
-        const Index layers_number = get_layers_number();
-
-        if(layers_number == 0)
-        {
-            const Tensor<Index, 0> inputs_size = inputs_dimensions.prod();
-            scaled_outputs = TensorMap<Tensor<type,2>>(scaled_inputs_data, inputs_dimensions(0), inputs_dimensions(1));
-            return scaled_outputs;
-        }
-
-        scaled_outputs.resize(inputs_dimensions(0),layers_pointers(0)->get_neurons_number());
-
-        outputs_dimensions = get_dimensions(scaled_outputs);
-
-        if(layers_pointers(0)->get_type_string() != "Scaling")
-        {
-            layers_pointers(0)->calculate_outputs(scaled_inputs_data, inputs_dimensions, scaled_outputs.data(), outputs_dimensions);
-        }
-        else
-        {
-            scaled_outputs = TensorMap<Tensor<type,2>>(scaled_inputs_data, inputs_dimensions(0), inputs_dimensions(1));
-        }
-
-        last_layer_outputs = scaled_outputs;
-
-        last_layer_outputs_dimensions = get_dimensions(last_layer_outputs);
-
-        for(Index i = 1; i < layers_number; i++)
-        {
-            if(layers_pointers(i)->get_type_string() != "Unscaling" || layers_pointers(i)->get_type_string() != "Scaling")
-            {
-                scaled_outputs.resize(inputs_dimensions(0),layers_pointers(i)->get_neurons_number());
-                outputs_dimensions = get_dimensions(scaled_outputs);
-
-                layers_pointers(i)->calculate_outputs(last_layer_outputs.data(), last_layer_outputs_dimensions, scaled_outputs.data(), outputs_dimensions);
-
-                last_layer_outputs = scaled_outputs;
-                last_layer_outputs_dimensions = get_dimensions(last_layer_outputs);
-            }
-        }
-
-        return scaled_outputs;
-    }
-    else if(inputs_dimensions_number == 4)
-    {
-        /// @todo
-    }
-    else
-    {
-        ostringstream buffer;
-
-        buffer << "OpenNN Exception: NeuralNetwork class.\n"
-               << "void calculate_outputs(type* inputs_data, Tensor<Index, 1>& inputs_dimensions, type* outputs_data, Tensor<Index, 1>& outputs_dimensions) method.\n"
-               << "Inputs dimensions number (" << inputs_dimensions_number << ") must be 2 or 4.\n";
-
-        throw invalid_argument(buffer.str());
-    }
-
-}
-
-
-/// Calculates the input data necessary to compute the output data from the neural network in some direction.
-/// @param direction Input index (must be between 0 and number of inputs - 1).
-/// @param point Input point through the directional input passes.
-/// @param minimum Minimum value of the input with the above index.
-/// @param maximum Maximum value of the input with the above index.
-/// @param points_number Number of points in the directional input data set.
-
-Tensor<type, 2> NeuralNetwork::calculate_directional_inputs(const Index& direction,
-                                                            const Tensor<type, 1>& point,
-                                                            const type& minimum,
-                                                            const type& maximum,
-                                                            const Index& points_number) const
-{
-    const Index inputs_number = get_inputs_number();
-
-    Tensor<type, 2> directional_inputs(points_number, inputs_number);
-
-    Tensor<type, 1> inputs(inputs_number);
-
-    inputs = point;
-
-    for(Index i = 0; i < points_number; i++)
-    {
-        inputs(direction) = minimum + (maximum - minimum)*static_cast<type>(i)/static_cast<type>(points_number-1);
-
-        for(Index j = 0; j < inputs_number; j++)
-        {
-            directional_inputs(i,j) = inputs(j);
-        }
-    }
-
-    return directional_inputs;
-}
-=======
+
+
 /// Generates a text output based on the neural network and some input letters given by the user.
 /// @param text_generation_alphabet TextGenerationAlphabet object used for the text generation model
 /// @param input_string Input string given by the user
@@ -2530,84 +1945,6 @@
 
     // Under development
 
-//    const Index alphabet_length = text_generation_alphabet.get_alphabet_length();
-
-//    if(first_letters.length()*alphabet_length != get_inputs_number())
-//    {
-//        ostringstream buffer;
-
-//        buffer << "OpenNN Exception: NeuralNetwork class.\n"
-//               << "string generate_word(TextGenerationAlphabet&, const string&, const Index&) method.\n"
-//               << "Input string length must be equal to " << int(get_inputs_number()/alphabet_length) << "\n";
-
-//        throw invalid_argument(buffer.str());
-//    }
-
-
-//    string result = first_letters;
-
-//    // 1. Input letters to one hot encode
-
-//    Tensor<type, 2> input_data = text_generation_alphabet.multiple_one_hot_encode(first_letters);
-
-//    Tensor<Index, 1> input_dimensions = get_dimensions(input_data);
->>>>>>> 0f529f5d
-
-//    Tensor<string, 1> punctuation_signs(6); // @todo change for multiple letters predicted
-
-<<<<<<< HEAD
-/// Generates a text output based on the neural network and some input letters given by the user.
-/// @param text_generation_alphabet TextGenerationAlphabet object used for the text generation model
-/// @param input_string Input string given by the user
-/// @param max_length Maximum length of the returned string
-/// @param one_word Boolean, if true returns just one word, if false returns a phrase
-
-string NeuralNetwork::calculate_text_outputs(TextGenerationAlphabet& text_generation_alphabet, const string& input_string, const Index& max_length, const bool& one_word)
-{
-    string result = one_word ? generate_word(text_generation_alphabet, input_string, max_length) : generate_phrase(text_generation_alphabet, input_string, max_length);
-
-    return result;
-}
-=======
-//    punctuation_signs.setValues({" ",",",".","\n",":",";"});
-
-//    // 2. Loop for forecasting the following letter in function of the last letters
-
-//    do{
-//        Tensor<type, 2> output = calculate_outputs(input_data.data(), input_dimensions);
->>>>>>> 0f529f5d
-
-//        string letter = text_generation_alphabet.multiple_one_hot_decode(output);
-
-//        if(!contains(punctuation_signs, letter))
-//        {
-//            result += letter;
-
-<<<<<<< HEAD
-string NeuralNetwork::generate_word(TextGenerationAlphabet& text_generation_alphabet, const string& first_letters, const Index& length)
-{
-    ostringstream buffer;
-
-    buffer << "OpenNN Exception: NeuralNetwork class.\n"
-           << "string generate_word(TextGenerationAlphabet&, const string&, const Index&) method.\n"
-           << "This method is not implemented yet.\n";
-=======
-//            input_data = text_generation_alphabet.multiple_one_hot_encode(result.substr(result.length() - first_letters.length()));
-//        }
-
-//    }while(result.length() < length);
-
-//    return result;
-}
->>>>>>> 0f529f5d
-
-    throw invalid_argument(buffer.str());
-
-<<<<<<< HEAD
-    return string();
-
-    // Under development
-
     //    const Index alphabet_length = text_generation_alphabet.get_alphabet_length();
 
     //    if(first_letters.length()*alphabet_length != get_inputs_number())
@@ -2671,25 +2008,6 @@
         throw invalid_argument(buffer.str());
     }
 
-=======
-/// @todo
-
-string NeuralNetwork::generate_phrase(TextGenerationAlphabet& text_generation_alphabet, const string& first_letters, const Index& length)
-{
-    const Index alphabet_length = text_generation_alphabet.get_alphabet_length();
-
-    if(first_letters.length()*alphabet_length != get_inputs_number())
-    {
-        ostringstream buffer;
-
-        buffer << "OpenNN Exception: NeuralNetwork class.\n"
-               << "string generate_word(TextGenerationAlphabet&, const string&, const Index&) method.\n"
-               << "Input string length must be equal to " << int(get_inputs_number()/alphabet_length) << "\n";
-
-        throw invalid_argument(buffer.str());
-    }
-
->>>>>>> 0f529f5d
     string result = first_letters;
 
     Tensor<type, 2> input_data = text_generation_alphabet.multiple_one_hot_encode(first_letters);
@@ -2697,13 +2015,10 @@
     Tensor<Index, 1> input_dimensions = get_dimensions(input_data);
 
     do{
-<<<<<<< HEAD
         Tensor<type, 2> input_data(get_inputs_number(), 1);
         input_data.setZero();
         Tensor<Index, 1> input_dimensions = get_dimensions(input_data);
 
-=======
->>>>>>> 0f529f5d
         Tensor<type, 2> output = calculate_outputs(input_data.data(), input_dimensions);
 
         string letter = text_generation_alphabet.multiple_one_hot_decode(output);
@@ -3056,7 +2371,6 @@
 
         throw invalid_argument(buffer.str());
     }
-<<<<<<< HEAD
 
     Index new_inputs_number = 0;
 
@@ -3335,7 +2649,7 @@
 
 
 void NeuralNetwork::outputs_from_XML(const tinyxml2::XMLDocument& document)
-{    
+{
     ostringstream buffer;
 
     const tinyxml2::XMLElement* root_element = document.FirstChildElement("Outputs");
@@ -3922,20 +3236,9 @@
         replace_all_appearances(calculate_outputs_string, "double hidden_state", "hidden_state");
         replace_all_appearances(calculate_outputs_string, "cell_state"  , "lstm.cell_state"  );
         replace_all_appearances(calculate_outputs_string, "hidden_state", "lstm.hidden_state");
-=======
-
-    Index new_inputs_number = 0;
-
-    if(inputs_number_element->GetText())
-    {
-        new_inputs_number = static_cast<Index>(atoi(inputs_number_element->GetText()));
-
-        set_inputs_number(new_inputs_number);
->>>>>>> 0f529f5d
     }
     buffer << calculate_outputs_string;
 
-<<<<<<< HEAD
     buffer << "\t" << "vector<float> out(" << outputs.size() << ");" << endl;
     for (int i = 0; i < outputs.dimension(0); i++)
     {
@@ -4008,116 +3311,8 @@
     string out = buffer.str();
     return out;
 }
-=======
-    // Inputs names
-
-    const tinyxml2::XMLElement* start_element = inputs_number_element;
-
-    if(new_inputs_number > 0)
-    {
-        for(Index i = 0; i < new_inputs_number; i++)
-        {
-            const tinyxml2::XMLElement* input_element = start_element->NextSiblingElement("Input");
-            start_element = input_element;
-
-            if(input_element->Attribute("Index") != to_string(i+1))
-            {
-                buffer << "OpenNN Exception: NeuralNetwork class.\n"
-                       << "void inputs_from_XML(const tinyxml2::XMLDocument&) method.\n"
-                       << "Input index number (" << i+1 << ") does not match (" << input_element->Attribute("Item") << ").\n";
-
-                throw invalid_argument(buffer.str());
-            }
-
-            if(!input_element->GetText())
-            {
-                inputs_names(i) = "";
-            }
-            else
-            {
-                inputs_names(i) = input_element->GetText();
-            }
-        }
-    }
-}
-
-
-void NeuralNetwork::layers_from_XML(const tinyxml2::XMLDocument& document)
-{
-    ostringstream buffer;
-
-    const tinyxml2::XMLElement* root_element = document.FirstChildElement("Layers");
-
-    if(!root_element)
-    {
-        buffer << "OpenNN Exception: NeuralNetwork class.\n"
-               << "void layers_from_XML(const tinyxml2::XMLDocument&) method.\n"
-               << "Layers element is nullptr.\n";
-
-        throw invalid_argument(buffer.str());
-    }
-
-    // Layers types
-
-    const tinyxml2::XMLElement* layers_types_element = root_element->FirstChildElement("LayersTypes");
-
-    if(!layers_types_element)
-    {
-        buffer << "OpenNN Exception: NeuralNetwork class.\n"
-               << "void layers_from_XML(const tinyxml2::XMLDocument&) method.\n"
-               << "Layers types element is nullptr.\n";
-
-        throw invalid_argument(buffer.str());
-    }
-
-    Tensor<string, 1> layers_types;
-
-    if(layers_types_element->GetText())
-    {
-        layers_types = get_tokens(layers_types_element->GetText(), ' ');
-    }
-
-    // Add layers
-
-    const tinyxml2::XMLElement* start_element = layers_types_element;
-
-    for(Index i = 0; i < layers_types.size(); i++)
-    {
-        if(layers_types(i) == "Scaling")
-        {
-            ScalingLayer* scaling_layer = new ScalingLayer();
-
-            const tinyxml2::XMLElement* scaling_element = start_element->NextSiblingElement("ScalingLayer");
-            start_element = scaling_element;
-
-            if(scaling_element)
-            {
-                tinyxml2::XMLDocument scaling_document;
-                tinyxml2::XMLNode* element_clone;
-
-                element_clone = scaling_element->DeepClone(&scaling_document);
-
-                scaling_document.InsertFirstChild(element_clone);
-
-                scaling_layer->from_XML(scaling_document);
-            }
-
-            add_layer(scaling_layer);
-        }
-        else if(layers_types(i) == "Convolutional")
-        {
-            ConvolutionalLayer* convolutional_layer = new ConvolutionalLayer();
-
-            const tinyxml2::XMLElement* convolutional_element = start_element->NextSiblingElement("ConvolutionalLayer");
-            start_element = convolutional_element;
->>>>>>> 0f529f5d
-
-            if(convolutional_element)
-            {
-                tinyxml2::XMLDocument convolutional_document;
-                tinyxml2::XMLNode* element_clone;
-
-<<<<<<< HEAD
+
+
 string NeuralNetwork::write_expression() const
 {
     const Index layers_number = get_layers_number();
@@ -4321,168 +3516,9 @@
         if (word.size() > 1)
         {
             found_tokens.push_back(word);
-=======
-                element_clone = convolutional_element->DeepClone(&convolutional_document);
-
-                convolutional_document.InsertFirstChild(element_clone);
-
-                convolutional_layer->from_XML(convolutional_document);
-            }
-
-            add_layer(convolutional_layer);
-        }
-        else if(layers_types(i) == "Perceptron")
-        {
-            PerceptronLayer* perceptron_layer = new PerceptronLayer();
-
-            const tinyxml2::XMLElement* perceptron_element = start_element->NextSiblingElement("PerceptronLayer");
-            start_element = perceptron_element;
-
-            if(perceptron_element)
-            {
-                tinyxml2::XMLDocument perceptron_document;
-                tinyxml2::XMLNode* element_clone;
-
-                element_clone = perceptron_element->DeepClone(&perceptron_document);
-
-                perceptron_document.InsertFirstChild(element_clone);
-
-                perceptron_layer->from_XML(perceptron_document);
-            }
-
-            add_layer(perceptron_layer);
-        }
-        else if(layers_types(i) == "Pooling")
-        {
-            PoolingLayer* pooling_layer = new PoolingLayer();
-
-            const tinyxml2::XMLElement* pooling_element = start_element->NextSiblingElement("PoolingLayer");
-            start_element = pooling_element;
-
-            if(pooling_element)
-            {
-                tinyxml2::XMLDocument pooling_document;
-                tinyxml2::XMLNode* element_clone;
-
-                element_clone = pooling_element->DeepClone(&pooling_document);
-
-                pooling_document.InsertFirstChild(element_clone);
-
-                pooling_layer->from_XML(pooling_document);
-            }
-
-            add_layer(pooling_layer);
-        }
-        else if(layers_types(i) == "Probabilistic")
-        {
-            ProbabilisticLayer* probabilistic_layer = new ProbabilisticLayer();
-
-            const tinyxml2::XMLElement* probabilistic_element = start_element->NextSiblingElement("ProbabilisticLayer");
-            start_element = probabilistic_element;
-
-            if(probabilistic_element)
-            {
-                tinyxml2::XMLDocument probabilistic_document;
-                tinyxml2::XMLNode* element_clone;
-
-                element_clone = probabilistic_element->DeepClone(&probabilistic_document);
-
-                probabilistic_document.InsertFirstChild(element_clone);
-                probabilistic_layer->from_XML(probabilistic_document);
-            }
-
-            add_layer(probabilistic_layer);
-        }
-        else if(layers_types(i) == "LongShortTermMemory")
-        {
-            LongShortTermMemoryLayer* long_short_term_memory_layer = new LongShortTermMemoryLayer();
-
-            const tinyxml2::XMLElement* long_short_term_memory_element = start_element->NextSiblingElement("LongShortTermMemoryLayer");
-            start_element = long_short_term_memory_element;
-
-            if(long_short_term_memory_element)
-            {
-                tinyxml2::XMLDocument long_short_term_memory_document;
-                tinyxml2::XMLNode* element_clone;
-
-                element_clone = long_short_term_memory_element->DeepClone(&long_short_term_memory_document);
-
-                long_short_term_memory_document.InsertFirstChild(element_clone);
-
-                long_short_term_memory_layer->from_XML(long_short_term_memory_document);
-            }
-
-            add_layer(long_short_term_memory_layer);
-        }
-        else if(layers_types(i) == "Recurrent")
-        {
-            RecurrentLayer* recurrent_layer = new RecurrentLayer();
-
-            const tinyxml2::XMLElement* recurrent_element = start_element->NextSiblingElement("RecurrentLayer");
-            start_element = recurrent_element;
-
-            if(recurrent_element)
-            {
-                tinyxml2::XMLDocument recurrent_document;
-                tinyxml2::XMLNode* element_clone;
-
-                element_clone = recurrent_element->DeepClone(&recurrent_document);
-
-                recurrent_document.InsertFirstChild(element_clone);
-
-                recurrent_layer->from_XML(recurrent_document);
-            }
-
-            add_layer(recurrent_layer);
-        }
-        else if(layers_types(i) == "Unscaling")
-        {
-            UnscalingLayer* unscaling_layer = new UnscalingLayer();
-
-            const tinyxml2::XMLElement* unscaling_element = start_element->NextSiblingElement("UnscalingLayer");
-            start_element = unscaling_element;
-
-            if(unscaling_element)
-            {
-                tinyxml2::XMLDocument unscaling_document;
-                tinyxml2::XMLNode* element_clone;
-
-                element_clone = unscaling_element->DeepClone(&unscaling_document);
-
-                unscaling_document.InsertFirstChild(element_clone);
-
-                unscaling_layer->from_XML(unscaling_document);
-            }
-
-            add_layer(unscaling_layer);
-        }
-        else if(layers_types(i) == "Bounding")
-        {
-            BoundingLayer* bounding_layer = new BoundingLayer();
-
-            const tinyxml2::XMLElement* bounding_element = start_element->NextSiblingElement("BoundingLayer");
-
-            start_element = bounding_element;
-
-            if(bounding_element)
-            {
-                tinyxml2::XMLDocument bounding_document;
-                tinyxml2::XMLNode* element_clone;
-
-                element_clone = bounding_element->DeepClone(&bounding_document);
-
-                bounding_document.InsertFirstChild(element_clone);
-
-                bounding_layer->from_XML(bounding_document);
-            }
-
-            add_layer(bounding_layer);
->>>>>>> 0f529f5d
-        }
-    }
-}
-
-<<<<<<< HEAD
+        }
+    }
+
     if(LSTM_number>0)
     {
         for (string & token: found_tokens)
@@ -4818,518 +3854,9 @@
     replace_all_appearances(out, "_$", "_");
 
     return out;
-=======
-
-void NeuralNetwork::outputs_from_XML(const tinyxml2::XMLDocument& document)
-{    
-    ostringstream buffer;
-
-    const tinyxml2::XMLElement* root_element = document.FirstChildElement("Outputs");
-
-    if(!root_element)
-    {
-        buffer << "OpenNN Exception: NeuralNetwork class.\n"
-               << "void outputs_from_XML(const tinyxml2::XMLDocument&) method.\n"
-               << "Outputs element is nullptr.\n";
-
-        throw invalid_argument(buffer.str());
-    }
-
-    // Outputs number
-
-    const tinyxml2::XMLElement* outputs_number_element = root_element->FirstChildElement("OutputsNumber");
-
-    if(!outputs_number_element)
-    {
-        buffer << "OpenNN Exception: NeuralNetwork class.\n"
-               << "void inputs_from_XML(const tinyxml2::XMLDocument&) method.\n"
-               << "Outputs number element is nullptr.\n";
-
-        throw invalid_argument(buffer.str());
-    }
-
-    Index new_outputs_number = 0;
-
-    if(outputs_number_element->GetText())
-    {
-        new_outputs_number = static_cast<Index>(atoi(outputs_number_element->GetText()));
-    }
-
-    // Outputs names
-
-    const tinyxml2::XMLElement* start_element = outputs_number_element;
-
-    if(new_outputs_number > 0)
-    {
-        outputs_names.resize(new_outputs_number);
-
-        for(Index i = 0; i < new_outputs_number; i++)
-        {
-            const tinyxml2::XMLElement* output_element = start_element->NextSiblingElement("Output");
-            start_element = output_element;
-
-            if(output_element->Attribute("Index") != to_string(i+1))
-            {
-                buffer << "OpenNN Exception: NeuralNetwork class.\n"
-                       << "void outputs_from_XML(const tinyxml2::XMLDocument&) method.\n"
-                       << "Output index number (" << i+1 << ") does not match (" << output_element->Attribute("Item") << ").\n";
-
-                throw invalid_argument(buffer.str());
-            }
-
-            if(!output_element->GetText())
-            {
-                outputs_names(i) = "";
-            }
-            else
-            {
-                outputs_names(i) = output_element->GetText();
-            }
-        }
-    }
-}
-
-
-/// Prints to the screen the most important information about the neural network object.
-
-void NeuralNetwork::print() const
-{
-    cout << "Neural network" << endl;
-
-    const Index layers_number = get_layers_number();
-
-    cout << "Layers number: " << layers_number << endl;
-
-    for(Index i = 0; i < layers_number; i++)
-    {
-        cout << "Layer " << i+1 << ": " << layers_pointers[i]->get_neurons_number()
-             << " " << layers_pointers[i]->get_type_string() << " neurons" << endl;
-    }
-}
-
-
-/// Saves to an XML file the members of a neural network object.
-/// @param file_name Name of neural network XML file.
-
-void NeuralNetwork::save(const string& file_name) const
-{
-    FILE * file = fopen(file_name.c_str(), "w");
-
-    if(file)
-    {
-        tinyxml2::XMLPrinter printer(file);
-        write_XML(printer);
-        fclose(file);
-    }
-}
-
-
-/// Saves to a data file the parameters of a neural network object.
-/// @param file_name Name of the parameters data file.
-
-void NeuralNetwork::save_parameters(const string& file_name) const
-{
-    std::ofstream file(file_name.c_str());
-
-    if(!file.is_open())
-    {
-        ostringstream buffer;
-
-        buffer << "OpenNN Exception: NeuralNetwork class.\n"
-               << "void save_parameters(const string&) const method.\n"
-               << "Cannot open parameters data file.\n";
-
-        throw invalid_argument(buffer.str());
-    }
-
-    const Tensor<type, 1> parameters = get_parameters();
-
-    file << parameters << endl;
-
-    // Close file
-
-    file.close();
-}
-
-
-/// Loads from an XML file the members for this neural network object.
-/// Please mind about the file format, which is specified in the User's Guide.
-/// @param file_name Name of neural network XML file.
-
-void NeuralNetwork::load(const string& file_name)
-{
-    set_default();
-
-    tinyxml2::XMLDocument document;
-
-    if(document.LoadFile(file_name.c_str()))
-    {
-        ostringstream buffer;
-
-        buffer << "OpenNN Exception: NeuralNetwork class.\n"
-               << "void load(const string&) method.\n"
-               << "Cannot load XML file " << file_name << ".\n";
-
-        throw invalid_argument(buffer.str());
-
-    }
-
-    from_XML(document);
-}
-
-
-/// Loads the neural network parameters from a data file.
-/// The format of this file is just a sequence of numbers.
-/// @param file_name Name of the parameters data file.
-
-void NeuralNetwork::load_parameters_binary(const string& file_name)
-{
-    std::ifstream file;
-
-    file.open(file_name.c_str(), ios::binary);
-
-    if(!file.is_open())
-    {
-        ostringstream buffer;
-
-        buffer << "OpenNN Exception: NeuralNetwork template.\n"
-               << "void load_parameters_binary(const string&) method.\n"
-               << "Cannot open binary file: " << file_name << "\n";
-
-        throw invalid_argument(buffer.str());
-    }
-
-    streamsize size = sizeof(float);
-
-    const Index parameters_number = get_parameters_number();
-
-    Tensor<type, 1> new_parameters(parameters_number);
-
-    type value;
-
-    for(Index i = 0; i < parameters_number; i++)
-    {
-        file.read(reinterpret_cast<char*>(&value), size);
-
-        new_parameters(i) = value;
-    }
-
-    set_parameters(new_parameters);
-}
-
-
-/// Returns a string with the c function of the expression represented by the neural network.
-
-string NeuralNetwork::write_expression_c() const{
-
-    //vector<string> found_tokens;
-
-    ostringstream buffer;
-
-    bool logistic     = false;
-    bool ReLU         = false;
-    bool Threshold    = false;
-    bool SymThreshold = false;
-    bool ExpLinear    = false;
-    bool SExpLinear   = false;
-    bool HSigmoid     = false;
-    bool SoftPlus     = false;
-    bool SoftSign     = false;
-
-    buffer << "/**" << endl;
-    buffer << "Artificial Intelligence Techniques SL\t" << endl;
-    buffer << "artelnics@artelnics.com\t" << endl;
-    buffer << "" << endl;
-    buffer << "Your model has been exported to this c file." << endl;
-    buffer << "You can manage it with the main method, where you \t" << endl;
-    buffer << "can change the values of your inputs. For example:" << endl;
-    buffer << "" << endl;
-
-    buffer << "if we want to add these 3 values (0.3, 2.5 and 1.8)" << endl;
-    buffer << "to our 3 inputs (Input_1, Input_2 and Input_1), the" << endl;
-    buffer << "main program has to look like this:" << endl;
-    buffer << "\t" << endl;
-    buffer << "int main(){ " << endl;
-	buffer << "\t" << "vector<float> inputs(3);"<< endl;
-    buffer << "\t" << endl;
-	buffer << "\t" << "const float asdas  = 0.3;" << endl;
-	buffer << "\t" << "inputs[0] = asdas;"        << endl;
-	buffer << "\t" << "const float input2 = 2.5;" << endl;
-	buffer << "\t" << "inputs[1] = input2;"       << endl;
-	buffer << "\t" << "const float input3 = 1.8;" << endl;
-	buffer << "\t" << "inputs[2] = input3;"       << endl;
-	buffer << "\t" << ". . ." << endl;
-    buffer << "\n" << endl;
-
-    buffer << "Inputs Names:" <<endl;
-
-    const Tensor<string, 1> inputs = get_inputs_names();
-    const Tensor<string, 1> outputs = get_outputs_names();
-
-    for (int i = 0; i < inputs.dimension(0); i++)
-    {
-        if (inputs[i] == "")
-        {
-            buffer << "\t" << to_string(i) + ") " << "input_" + to_string(i) << endl;
-            //found_tokens.push_back("input_" + to_string(i));
-        }
-        else
-        {
-            buffer << "\t" << to_string(i) + ") " << inputs[i] << endl;
-            //found_tokens.push_back(inputs[i]);
-        }
-    }
-
-    buffer << "*/" << endl;
-    buffer << "\n" << endl;
-    buffer << "#include <iostream>" << endl;
-    buffer << "#include <vector>" << endl;
-    buffer << "#include <math.h>" << endl;
-    buffer << "#include <stdio.h>" << endl;
-    buffer << "\n" << endl;
-    buffer << "using namespace std;" << endl;
-    buffer << "\n" << endl;
-
-    string expression = write_expression();
-    vector<string> tokens;
-    string token;
-    stringstream ss(expression);
-
-    while (getline(ss, token, '\n'))
-    {
-        if (token.size() > 1 && token.back() == '{'){ break; }
-        if (token.size() > 1 && token.back() != ';'){ token += ';'; }
-        tokens.push_back(token);
-    }
-
-    string target_string0("Logistic");
-    string target_string1("ReLU");
-    string target_string2("Threshold");
-    string target_string3("SymmetricThreshold");
-    string target_string4("ExponentialLinear");
-    string target_string5("ScaledExponentialLinear");
-    string target_string6("HardSigmoid");
-    string target_string7("SoftPlus");
-    string target_string8("SoftSign");
-
-    for (auto& t:tokens)
-    {
-        size_t substring_length0 = t.find(target_string0);
-        size_t substring_length1 = t.find(target_string1);
-        size_t substring_length2 = t.find(target_string2);
-        size_t substring_length3 = t.find(target_string3);
-        size_t substring_length4 = t.find(target_string4);
-        size_t substring_length5 = t.find(target_string5);
-        size_t substring_length6 = t.find(target_string6);
-        size_t substring_length7 = t.find(target_string7);
-        size_t substring_length8 = t.find(target_string8);
-
-        if (substring_length0 < t.size() && substring_length0!=0){ logistic = true; }
-        if (substring_length1 < t.size() && substring_length1!=0){ ReLU = true; }
-        if (substring_length2 < t.size() && substring_length2!=0){ Threshold = true; }
-        if (substring_length3 < t.size() && substring_length3!=0){ SymThreshold = true; }
-        if (substring_length4 < t.size() && substring_length4!=0){ ExpLinear = true; }
-        if (substring_length5 < t.size() && substring_length5!=0){ SExpLinear = true; }
-        if (substring_length6 < t.size() && substring_length6!=0){ HSigmoid = true; }
-        if (substring_length7 < t.size() && substring_length7!=0){ SoftPlus = true; }
-        if (substring_length8 < t.size() && substring_length8!=0){ SoftSign = true; }
-    }
-
-    if(logistic)
-    {
-        buffer << "float Logistic (float x) {" << endl;
-        buffer << "float z = 1/(1+exp(-x));" << endl;
-        buffer << "return z;" << endl;
-        buffer << "}" << endl;
-        buffer << "\n" << endl;
-    }
-
-    if(ReLU)
-    {
-        buffer << "float ReLU(float x) {" << endl;
-        buffer << "float z = max(0, x);" << endl;
-        buffer << "return z;" << endl;
-        buffer << "}" << endl;
-        buffer << "\n" << endl;
-    }
-
-    if(Threshold)
-    {
-        buffer << "float Threshold(float x) {" << endl;
-        buffer << "float z;" << endl;
-        buffer << "if (x < 0) {" << endl;
-        buffer << "z = 0;" << endl;
-        buffer << "}else{" << endl;
-        buffer << "z = 1;" << endl;
-        buffer << "}" << endl;
-        buffer << "return z;" << endl;
-        buffer << "}" << endl;
-        buffer << "\n" << endl;
-    }
-
-    if(SymThreshold)
-    {
-        buffer << "float SymmetricThreshold(float x) {" << endl;
-        buffer << "float z" << endl;
-        buffer << "if (x < 0) {" << endl;
-        buffer << "z = -1;" << endl;
-        buffer << "}else{" << endl;
-        buffer << "z=1;" << endl;
-        buffer << "}" << endl;
-        buffer << "return z;" << endl;
-        buffer << "}" << endl;
-        buffer << "\n" << endl;
-    }
-
-    if(ExpLinear)
-    {
-        buffer << "float ExponentialLinear(float x) {" << endl;
-        buffer << "float z;" << endl;
-        buffer << "float alpha = 1.67326;" << endl;
-        buffer << "if (x>0){" << endl;
-        buffer << "z = x;" << endl;
-        buffer << "}else{" << endl;
-        buffer << "z = alpha*(exp(x)-1);" << endl;
-        buffer << "}" << endl;
-        buffer << "return z;" << endl;
-        buffer << "}" << endl;
-        buffer << "\n" << endl;
-    }
-
-    if(SExpLinear)
-    {
-        buffer << "float ScaledExponentialLinear(float x) {" << endl;
-        buffer << "float z;" << endl;
-        buffer << "float alpha  = 1.67326;" << endl;
-        buffer << "float lambda = 1.05070;" << endl;
-        buffer << "if (x > 0){" << endl;
-        buffer << "z = lambda*x;" << endl;
-        buffer << "}else{" << endl;
-        buffer << "z = lambda*alpha*(exp(x)-1);" << endl;
-        buffer << "}" << endl;
-        buffer << "return z;" << endl;
-        buffer << "}" << endl;
-        buffer << "\n" << endl;
-    }
-
-    if(HSigmoid)
-    {
-        buffer << "float HardSigmoid(float x) {" << endl;
-        buffer << "float z = 1/(1+exp(-x));" << endl;
-        buffer << "return z;" << endl;
-        buffer << "}" << endl;
-        buffer << "\n" << endl;
-    }
-
-    if(SoftPlus)
-    {
-        buffer << "float SoftPlus(float x) {" << endl;
-        buffer << "float z = log(1+exp(x));" << endl;
-        buffer << "return z;" << endl;
-        buffer << "}" << endl;
-        buffer << "\n" << endl;
-    }
-
-    if(SoftSign)
-    {
-        buffer << "float SoftSign(float x) {" << endl;
-        buffer << "float z = x/(1+abs(x));" << endl;
-        buffer << "return z;" << endl;
-        buffer << "}" << endl;
-        buffer << "\n" << endl;
-    }
-
-    buffer << "vector<float> calculate_outputs(vector<float> inputs)" << endl;
-    buffer << "{" << endl;
-
-    for (int i = 0; i < inputs.dimension(0); i++)
-    {
-        if (inputs[i] == "")
-        {
-            buffer << "\t" << "const float " << "input_" << to_string(i) << " = " << "inputs[" << to_string(i) << "];" << endl;
-        }
-        else
-        {
-            buffer << "\t" << "const float " << inputs[i] << " = " << "inputs[" << to_string(i) << "];" << endl;
-        }
-    }
-
-    buffer << "" << endl;
-
-    for (auto& t:tokens)
-    {
-        if (t.size()<=1)
-        {
-            buffer << "" << endl;
-        }
-        else
-        {
-            buffer << "\t" << "const float " << t << endl;
-        }
-    }
-
-    buffer << "\t" << "vector<float> out(" << outputs.size() << ");" << endl;
-    for (int i = 0; i < outputs.dimension(0); i++)
-    {
-        if (outputs[i] == "")
-        {
-            buffer << "\t" << "out[" << to_string(i) << "] = " << "output" << to_string(i) << ";"<< endl;
-        }
-        else
-        {
-            buffer << "\t" << "out[" << to_string(i) << "] = " << outputs[i] << ";" << endl;
-        }
-    }
-
-    buffer << "\n\t" << "return out;" << endl;
-    buffer << "}"  << endl;
-    buffer << "\n" << endl;
-
-    buffer << "int main(){ \n" << endl;
-    buffer << "\t" << "vector<float> inputs(" << to_string(inputs.size()) << "); \n" << endl;
-
-    for (int i = 0; i < inputs.dimension(0); i++)
-    {
-        if (inputs[i] == "")
-        {
-            buffer << "\t" << "const float " << "input_" << to_string(i) <<" =" << " /*enter your value here*/; " << endl;
-            buffer << "\t" << "inputs[" << to_string(i) << "] = " << "input_" << to_string(i) << ";" << endl;
-        }
-        else
-        {
-            buffer << "\t" << "const float " << inputs[i] << " =" << " /*enter your value here*/; " << endl;
-            buffer << "\t" << "inputs[" << to_string(i) << "] = " << inputs[i] << ";" << endl;
-        }
-    }
-
-    buffer << "" << endl;
-    buffer << "\t" << "vector<float> outputs(" << outputs.size() <<");" << endl;
-    buffer << "\t" << "outputs = calculate_outputs(inputs);" << endl;
-    buffer << "" << endl;
-
-    buffer << "\t" << "printf(\"These are your outputs:\\n\");" << endl;
-
-    for (int i = 0; i < outputs.dimension(0); i++)
-    {
-        if (outputs[i] == "")
-        {
-            buffer << "\t" << "printf( \"output" << to_string(i) << ":" << " %f \\n\", "<< "outputs[" << to_string(i) << "]" << ");" << endl;
-        }
-        else
-        {
-            buffer << "\t" << "printf( \""<< outputs_names[i] << ":" << " %f \\n\", "<< "outputs[" << to_string(i) << "]" << ");" << endl;
-        }
-    }
-
-    buffer << "\n\t" << "return 0;" << endl;
-    buffer << "} \n" << endl;
->>>>>>> 0f529f5d
-
-    string out = buffer.str();
-    return out;
-}
-
-<<<<<<< HEAD
+
+}
+
 
 /// Returns a string with the javaScript function of the expression represented by the neural network.
 
@@ -5373,15 +3900,15 @@
     buffer << "main program has to look like this:" << endl;
     buffer << "\t" << endl;
     buffer << "int neuralNetwork(){ " << endl;
-	buffer << "\t" << "vector<float> inputs(3);"<< endl;
+    buffer << "\t" << "vector<float> inputs(3);"<< endl;
     buffer << "\t" << endl;
-	buffer << "\t" << "const float asdas  = 0.3;" << endl;
-	buffer << "\t" << "inputs[0] = asdas;"        << endl;
-	buffer << "\t" << "const float input2 = 2.5;" << endl;
-	buffer << "\t" << "inputs[1] = input2;"       << endl;
-	buffer << "\t" << "const float input3 = 1.8;" << endl;
-	buffer << "\t" << "inputs[2] = input3;"       << endl;
-	buffer << "\t" << ". . ." << endl;
+    buffer << "\t" << "const float asdas  = 0.3;" << endl;
+    buffer << "\t" << "inputs[0] = asdas;"        << endl;
+    buffer << "\t" << "const float input2 = 2.5;" << endl;
+    buffer << "\t" << "inputs[1] = input2;"       << endl;
+    buffer << "\t" << "const float input3 = 1.8;" << endl;
+    buffer << "\t" << "inputs[2] = input3;"       << endl;
+    buffer << "\t" << ". . ." << endl;
     buffer << "\n" << endl;
     buffer << "Inputs Names:" <<endl;
 
@@ -5648,415 +4175,9 @@
         else
         {
             buffer << "\t" << "var " << t << endl;
-=======
-string NeuralNetwork::write_expression() const
-{
-    const Index layers_number = get_layers_number();
-
-    const Tensor<Layer*, 1> layers_pointers = get_layers_pointers();
-    const Tensor<string, 1> layers_names = get_layers_names();
-
-    Tensor<string, 1> outputs_names_vector;
-    Tensor<string, 1> inputs_names_vector;
-    inputs_names_vector = inputs_names;
-
-    Index layer_neurons_number;
-
-    ostringstream buffer;
-
-    for(Index i = 0; i < layers_number; i++)
-    {
-        if(i == layers_number-1)
-        {
-            outputs_names_vector = outputs_names;
-            buffer << layers_pointers[i]->write_expression(inputs_names_vector, outputs_names_vector) << endl;
-        }
-        else
-        {
-            layer_neurons_number = layers_pointers[i]->get_neurons_number();
-            outputs_names_vector.resize(layer_neurons_number);
-
-            for(Index j = 0; j < layer_neurons_number; j++)
-            {
-                if(layers_names(i) == "scaling_layer")
-                {
-                    outputs_names_vector(j) = "scaled_" + inputs_names(j);
-                }
-                else
-                {
-                    outputs_names_vector(j) =  layers_names(i) + "_output_" + to_string(j);
-                }
-            }
-            buffer << layers_pointers[i]->write_expression(inputs_names_vector, outputs_names_vector) << endl;
-            inputs_names_vector = outputs_names_vector;
-        }
-    }
-
-    string expression = buffer.str();
-
-    replace(expression, "+-", "-");
-
-    return expression;
-}
-
-/// Returns a string that conatins an API composed by an html script (the index page), and a php scipt
-/// that contains a function of the expression represented by the neural network.
-
-string NeuralNetwork::write_expression_api() const
-{
-    {
-        vector<string> found_tokens;
-        ostringstream buffer;
-        bool logistic     = false;
-        bool ReLU         = false;
-        bool Threshold    = false;
-        bool SymThreshold = false;
-        bool ExpLinear    = false;
-        bool SExpLinear   = false;
-        bool HSigmoid     = false;
-        bool SoftPlus     = false;
-        bool SoftSign     = false;
-
-        buffer << "<!DOCTYPE html>" << endl;
-        buffer << "<!--" << endl;
-        buffer << "Artificial Intelligence Techniques SL\t" << endl;
-        buffer << "artelnics@artelnics.com\t" << endl;
-        buffer << "" << endl;
-        buffer << "Your model has been exported to this php file." << endl;
-        buffer << "You can manage it writting your parameters in the url of your browser.\t" << endl;
-        buffer << "Example:" << endl;
-        buffer << "" << endl;
-        buffer << "\turl = http://localhost/API_example/\t" << endl;
-        buffer << "\tparameters in the url = http://localhost/API_example/?num=5&num=2&...\t" << endl;
-        buffer << "\tTo see the ouput refresh the page" << endl;
-        buffer << "" << endl;
-        buffer << "\tInputs Names: \t" << endl;
-
-        const Tensor<string, 1> inputs = get_inputs_names();
-        const Tensor<string, 1> outputs = get_outputs_names();
-
-        for (int i = 0; i < inputs.dimension(0); i++)
-        {
-            if (inputs[i] == "")
-            {
-                buffer << "\t" << to_string(i) + ") " << "input_" + to_string(i) << endl;
-                found_tokens.push_back("input_" + to_string(i));
-            }
-            else
-            {
-                buffer << "\t" << to_string(i) + ") " << inputs[i] << endl;
-                found_tokens.push_back(inputs[i]);
-            }
-        }
-
-        buffer << "" << endl;
-        buffer << "-->\t" << endl;
-
-        buffer << "" << endl;
-        buffer << "<html lang = \"en\">\n" << endl;
-        buffer << "<head>\n" << endl;
-        buffer << "<title>Rest API Client Side Demo</title>\n " << endl;
-        buffer << "<meta charset = \"utf-8\">" << endl;
-        buffer << "<meta name = \"viewport\" content = \"width=device-width, initial-scale=1\">" << endl;
-        buffer << "<link rel = \"stylesheet\" href = \"https://maxcdn.bootstrapcdn.com/bootstrap/3.3.7/css/bootstrap.min.css\">" << endl;
-        buffer << "<script src = \"https://ajax.googleapis.com/ajax/libs/jquery/3.2.0/jquery.min.js\"></script>" << endl;
-        buffer << "<script src = \"https://maxcdn.bootstrapcdn.com/bootstrap/3.3.7/js/bootstrap.min.js\"></script>" << endl;
-        buffer << "</head>" << endl;
-        buffer << "<body>" << endl;
-        buffer << "<div class = \"container\">" << endl;
-        buffer << "<br></br>" << endl;
-        buffer << "<div class = \"form-group\">" << endl;
-        buffer << "<p>" << endl;
-        buffer << "follow the steps defined in the \"index.php\" file" << endl;
-        buffer << "</p>" << endl;
-        buffer << "<p>" << endl;
-        buffer << "Refresh the page to see the prediction" << endl;
-        buffer << "</p>" << endl;
-        buffer << "</div>" << endl;
-        buffer << "<h4>" << endl;
-
-        buffer << "<?php" << endl;
-        buffer << "session_start();" << endl;
-        buffer << "if (isset($_SESSION['lastpage']) && $_SESSION['lastpage'] == __FILE__) { " << endl;
-        buffer << "if (isset($_SERVER['HTTPS']) && $_SERVER['HTTPS'] === 'on') " << endl;
-        buffer << "\t$url = \"https://\"; " << endl;
-        buffer << "else" << endl;
-        buffer << "\t$url = \"http://\"; " << endl;
-
-        buffer << "\n" << endl;
-
-        buffer << "$url.= $_SERVER['HTTP_HOST'];" << endl;
-        buffer << "$url.= $_SERVER['REQUEST_URI'];" << endl;
-        buffer << "$url_components = parse_url($url);" << endl;
-        buffer << "parse_str($url_components['query'], $params);" << endl;
-
-        buffer << "\n" << endl;
-
-        for (int i = 0; i < inputs.dimension(0); i++)
-        {
-            string param ="";
-            string param_index ="";
-            param = "$num" + to_string(i);
-            param_index= "num" + to_string(i);
-
-            if (inputs[i] == "")
-            {
-                buffer << param << " = " << "$params['" + param_index << "'];" << endl;
-                buffer << "$input_" + to_string(i) << " = intval(" << param << ");" << endl;
-            }
-            else
-            {
-                buffer << param << " = " << "$params['" + param_index << "'];" << endl;
-                buffer << "$" << inputs[i] << " = intval(" << param << ");" << endl;
-            }
-        }
-
-        buffer << "if(" << endl;
-        for (int i = 0; i < inputs.dimension(0); i++)
-        {
-            if (i != inputs.dimension(0)-1)
-            {
-                buffer << "is_numeric(" << "$" << "num" + to_string(i) << ") &&" << endl;
-            }
-            else
-            {
-                buffer << "is_numeric(" << "$" << "num" + to_string(i) << ") )" << endl;
-            }
-        }
-
-        buffer << "{" << endl;
-        buffer << "$status=200;" << endl;
-        buffer << "$status_msg = 'valid parameters';" << endl;
-        buffer << "}" << endl;
-        buffer << "else" << endl;
-        buffer << "{" << endl;
-        buffer << "$status =400;" << endl;
-        buffer << "$status_msg = 'invalid parameters';" << endl;
-        buffer << "}"   << endl;
-        buffer << "\n" << endl;
-
-        string expression = write_expression();
-        string phpVAR = "$";
-        vector<string> tokens;
-        string token;
-        stringstream ss(expression);
-
-        while (getline(ss, token, '\n'))
-        {
-            if (token.size() > 1 && token.back() == '{'){ break; }
-            if (token.size() > 1 && token.back() != ';'){ token += ';'; }
-            tokens.push_back(token);
-        }
-
-        for (auto& s : tokens)
-        {
-            string word = "";
-            for (char& c : s)
-            {
-                if ( c!=' ' && c!='=' ){ word += c; }
-                else { break; }
-            }
-            if (word.size() > 1)
-            {
-                found_tokens.push_back(word);
-            }
-        }
-
-        string target_string0("Logistic");
-        string target_string1("ReLU");
-        string target_string2("Threshold");
-        string target_string3("SymmetricThreshold");
-        string target_string4("ExponentialLinear");
-        string target_string5("ScaledExponentialLinear");
-        string target_string6("HardSigmoid");
-        string target_string7("SoftPlus");
-        string target_string8("SoftSign");
-
-        for (auto& t:tokens)
-        {
-            size_t substring_length0 = t.find(target_string0);
-            size_t substring_length1 = t.find(target_string1);
-            size_t substring_length2 = t.find(target_string2);
-            size_t substring_length3 = t.find(target_string3);
-            size_t substring_length4 = t.find(target_string4);
-            size_t substring_length5 = t.find(target_string5);
-            size_t substring_length6 = t.find(target_string6);
-            size_t substring_length7 = t.find(target_string7);
-            size_t substring_length8 = t.find(target_string8);
-
-            if (substring_length0 < t.size() && substring_length0!=0){ logistic = true; }
-            if (substring_length1 < t.size() && substring_length1!=0){ ReLU = true; }
-            if (substring_length2 < t.size() && substring_length2!=0){ Threshold = true; }
-            if (substring_length3 < t.size() && substring_length3!=0){ SymThreshold = true; }
-            if (substring_length4 < t.size() && substring_length4!=0){ ExpLinear = true; }
-            if (substring_length5 < t.size() && substring_length5!=0){ SExpLinear = true; }
-            if (substring_length6 < t.size() && substring_length6!=0){ HSigmoid = true; }
-            if (substring_length7 < t.size() && substring_length7!=0){ SoftPlus = true; }
-            if (substring_length8 < t.size() && substring_length8!=0){ SoftSign = true; }
-
-
-            for (auto& key_word : found_tokens)
-            {
-                string new_word = "";
-                new_word = phpVAR + key_word;
-                replace_all_appearances(t, key_word, new_word);
-            }
-            buffer << t << endl;
-        }
-
-        buffer << "if ($status === 200){" << endl;
-        buffer << "$response = ['status' => $status,  'status_message' => $status_msg" << endl;
-
-        for (int i = 0; i < outputs.dimension(0); i++)
-        {
-            if (outputs[i] == "")
-            {
-                buffer << ", 'output" << to_string(i) + "' => " << "$out" + to_string(i) << endl;
-            }
-            else
-            {
-                buffer << ", '" << outputs_names[i] << "' => " << "$" << outputs[i] << endl;
-            }
-        }
-
-        buffer << "];" << endl;
-        buffer << "}" << endl;
-        buffer << "else" << endl;
-        buffer << "{" << endl;
-        buffer << "$response = ['status' => $status,  'status_message' => $status_msg" << "];" << endl;
-        buffer << "}" << endl;
-        buffer << "\n" << endl;
-
-        buffer << "$json_response_pretty = json_encode($response, JSON_PRETTY_PRINT);" << endl;
-        buffer << "echo nl2br(\"\\n\" . $json_response_pretty . \"\\n\");" << endl;
-        buffer << "}else{" << endl;
-        buffer << "echo \"New page\";" << endl;
-        buffer << "}" << endl;
-        buffer << "$_SESSION['lastpage'] = __FILE__;" << endl;
-        buffer << "?>" << endl;
-        buffer << "\n" << endl;
-
-        if(logistic)
-        {
-            buffer << "<?php" << endl;
-            buffer << "function Logistic(int $x) {" << endl;
-            buffer << "$z = 1/(1+exp(-$x));" << endl;
-            buffer << "return $z;" << endl;
-            buffer << "}" << endl;
-            buffer << "?>" << endl;
-            buffer << "\n" << endl;
-        }
-
-        if(ReLU)
-        {
-            buffer << "<?php" << endl;
-            buffer << "function ReLU(int $x) {" << endl;
-            buffer << "$z = max(0, $x);" << endl;
-            buffer << "return $z;" << endl;
-            buffer << "}" << endl;
-            buffer << "?>" << endl;
-            buffer << "\n" << endl;
-        }
-
-        if(Threshold)
-        {
-            buffer << "<?php" << endl;
-            buffer << "function Threshold(int $x) {" << endl;
-            buffer << "if ($x < 0) {" << endl;
-            buffer << "$z = 0;" << endl;
-            buffer << "}else{" << endl;
-            buffer << "$z=1;" << endl;
-            buffer << "}" << endl;
-            buffer << "return $z;" << endl;
-            buffer << "}" << endl;
-            buffer << "?>" << endl;
-            buffer << "\n" << endl;
-        }
-
-        if(SymThreshold)
-        {
-            buffer << "<?php" << endl;
-            buffer << "function SymmetricThreshold(int $x) {" << endl;
-            buffer << "if ($x < 0) {" << endl;
-            buffer << "$z = -1;" << endl;
-            buffer << "}else{" << endl;
-            buffer << "$z=1;" << endl;
-            buffer << "}" << endl;
-            buffer << "return $z;" << endl;
-            buffer << "}" << endl;
-            buffer << "?>" << endl;
-            buffer << "\n" << endl;
-        }
-
-        if(ExpLinear)
-        {
-            buffer << "<?php" << endl;
-            buffer << "function ExponentialLinear(int $x) {" << endl;
-            buffer << "$alpha = 1.6732632423543772848170429916717;" << endl;
-            buffer << "if ($x>0){" << endl;
-            buffer << "$z=$x;" << endl;
-            buffer << "}else{" << endl;
-            buffer << "$z=$alpha*(exp($x)-1);" << endl;
-            buffer << "}" << endl;
-            buffer << "return $z;" << endl;
-            buffer << "}" << endl;
-            buffer << "?>" << endl;
-            buffer << "\n" << endl;
-        }
-
-        if(SExpLinear)
-        {
-            buffer << "<?php" << endl;
-            buffer << "function ScaledExponentialLinear(int $x) {" << endl;
-            buffer << "$alpha  = 1.67326;" << endl;
-            buffer << "$lambda = 1.05070;" << endl;
-            buffer << "if ($x>0){" << endl;
-            buffer << "$z=$lambda*$x;" << endl;
-            buffer << "}else{" << endl;
-            buffer << "$z=$lambda*$alpha*(exp($x)-1);" << endl;
-            buffer << "}" << endl;
-            buffer << "return $z;" << endl;
-            buffer << "}" << endl;
-            buffer << "?>" << endl;
-            buffer << "\n" << endl;
-        }
-
-        if(HSigmoid)
-        {
-            buffer << "<?php" << endl;
-            buffer << "function HardSigmoid(int $x) {" << endl;
-            buffer << "$z=1/(1+exp(-$x));" << endl;
-            buffer << "return $z;" << endl;
-            buffer << "}" << endl;
-            buffer << "?>" << endl;
-            buffer << "\n" << endl;
-        }
-
-        if(SoftPlus)
-        {
-            buffer << "<?php" << endl;
-            buffer << "function SoftPlus(int $x) {" << endl;
-            buffer << "$z=log(1+exp($x));" << endl;
-            buffer << "return $z;" << endl;
-            buffer << "}" << endl;
-            buffer << "?>" << endl;
-            buffer << "\n" << endl;
-        }
-
-        if(SoftSign)
-        {
-            buffer << "<?php" << endl;
-            buffer << "function SoftSign(int $x) {" << endl;
-            buffer << "$z=$x/(1+abs($x));" << endl;
-            buffer << "return $z;" << endl;
-            buffer << "}" << endl;
-            buffer << "?>" << endl;
-            buffer << "\n" << endl;
->>>>>>> 0f529f5d
-        }
-    }
-
-<<<<<<< HEAD
+        }
+    }
+
     if(LSTM_number>0)
     {
         buffer << "\t" << "time_step_counter += 1" << "\n" << endl;
@@ -6570,255 +4691,10 @@
             replace_all_appearances(t, "hidden_state", "self.hidden_state");
         }
 
-=======
-        buffer << "</h4>" << endl;
-        buffer << "</div>" << endl;
-        buffer << "</body>" << endl;
-        buffer << "</html>" << endl;
-
-        string out = buffer.str();
-        replace_all_appearances(out, "$$", "$");
-        return out;
-    }
-}
-
-
-/// Returns a string with the python function of the expression represented by the neural network.
-
-string NeuralNetwork::write_expression_python() const{
-
-    vector<std::string> found_tokens;
-    ostringstream buffer;
-
-    bool logistic     = false;
-    bool ReLU         = false;
-    bool Threshold    = false;
-    bool SymThreshold = false;
-    bool ExpLinear    = false;
-    bool SExpLinear   = false;
-    bool HSigmoid     = false;
-    bool SoftPlus     = false;
-    bool SoftSign     = false;
-
-    buffer << "\'\'\' " << endl;
-    buffer << "Artificial Intelligence Techniques SL\t" << endl;
-    buffer << "artelnics@artelnics.com\t" << endl;
-    buffer << "" << endl;
-    buffer << "Your model has been exported to this python file." << endl;
-    buffer << "You can manage it with the main method where you \t" << endl;
-    buffer << "can change the values of your inputs. For example:" << endl;
-    buffer << "" << endl;
-
-    buffer << "if we want to add these 3 values (0.3, 2.5 and 1.8)" << endl;
-    buffer << "to our 3 inputs (Input_1, Input_2 and Input_1), the" << endl;
-    buffer << "main program has to look like this:" << endl;
-    buffer << "" << endl;
-    buffer << "def main ():" << endl;
-	buffer << "\t" << "#default_val = 3.1416" << endl;
-	buffer << "\t" << "inputs = [None]*3" << endl;
-    buffer << "\t" <<  "" << endl;
-	buffer << "\t" << "Id_1 = 0.3" << endl;
-    buffer << "\t" << "Id_1 = 2.5" << endl;
-    buffer << "\t" << "Id_1 = 1.8" << endl;
-	buffer << "\t" << "" << endl;
-    buffer << "\t" << "inputs[0] = Input_1" << endl;
-    buffer << "\t" << "inputs[1] = Input_2" << endl;
-	buffer << "\t" << "inputs[2] = Input_3" << endl;
-	buffer << "\t" << ". . ." << endl;
-    buffer << "\n" << endl;
-
-    buffer << "Inputs Names: \t" << endl;
-    const Tensor<string, 1> inputs = get_inputs_names();
-    const Tensor<string, 1> outputs = get_outputs_names();
-
-    for (int i = 0; i < inputs.dimension(0); i++)
-    {
-        if (inputs[i] == "")
-        {
-            buffer << "   " << to_string(i) + ") " << "input_" + to_string(i) << endl;
-        }
-        else
-        {
-            buffer << "   " << to_string(i) + ") " << inputs[i] << endl;
-        }
-    }
-
-    buffer << "\n" << endl;
-    buffer << "\'\'\' " << endl;
-    buffer << "\n" << endl;
-    buffer << "import math" << endl;
-    buffer << "import numpy as np" << endl;
-    buffer << "\n" << endl;
-
-    string expression = write_expression();
-    vector<std::string> tokens;
-    std::string token;
-    std::stringstream ss(expression);
-
-    while (getline(ss, token, '\n'))
-    {
-        if (token.size() > 1 && token.back() == '{'){ break; }
-        if (token.size() > 1 && token.back() != ';'){ token += ';'; }
-        tokens.push_back(token);
-    }
-
-    std::string target_string0("Logistic");
-    std::string target_string1("ReLU");
-    std::string target_string2("Threshold");
-    std::string target_string3("SymmetricThreshold");
-    std::string target_string4("ExponentialLinear");
-    std::string target_string5("ScaledExponentialLinear");
-    std::string target_string6("HardSigmoid");
-    std::string target_string7("SoftPlus");
-    std::string target_string8("SoftSign");
-
-    for (auto& t:tokens)
-    {
-        size_t substring_length0 = t.find(target_string0);
-        size_t substring_length1 = t.find(target_string1);
-        size_t substring_length2 = t.find(target_string2);
-        size_t substring_length3 = t.find(target_string3);
-        size_t substring_length4 = t.find(target_string4);
-        size_t substring_length5 = t.find(target_string5);
-        size_t substring_length6 = t.find(target_string6);
-        size_t substring_length7 = t.find(target_string7);
-        size_t substring_length8 = t.find(target_string8);
-
-        if (substring_length0 < t.size() && substring_length0!=0){ logistic = true; }
-        if (substring_length1 < t.size() && substring_length1!=0){ ReLU = true; }
-        if (substring_length2 < t.size() && substring_length2!=0){ Threshold = true; }
-        if (substring_length3 < t.size() && substring_length3!=0){ SymThreshold = true; }
-        if (substring_length4 < t.size() && substring_length4!=0){ ExpLinear = true; }
-        if (substring_length5 < t.size() && substring_length5!=0){ SExpLinear = true; }
-        if (substring_length6 < t.size() && substring_length6!=0){ HSigmoid = true; }
-        if (substring_length7 < t.size() && substring_length7!=0){ SoftPlus = true; }
-        if (substring_length8 < t.size() && substring_length8!=0){ SoftSign = true; }
-    }
-
-    if(logistic)
-    {
-        buffer << "def Logistic (x):" << endl;
-        buffer << "\t" << "z = 1/(1+np.exp(-x))" << endl;
-        buffer << "\t" << "return z" << endl;
-        buffer << "\n" << endl;
-    }
-
-    if(ReLU)
-    {
-        buffer << "def ReLU (x):" << endl;
-        buffer << "\t" << "z = max(0, x)" << endl;
-        buffer << "\t" << "return z" << endl;
-        buffer << "\n" << endl;
-    }
-
-    if(Threshold)
-    {
-        buffer << "def Threshold (x):" << endl;
-        buffer << "\t"   << "if (x < 0):" << endl;
-        buffer << "\t\t" << "z = 0" << endl;
-        buffer << "\t"   << "else:" << endl;
-        buffer << "\t\t" << "z = 1" << endl;
-        buffer << "\t"   << "return z" << endl;
-        buffer << "\n" << endl;
-    }
-
-    if(SymThreshold)
-    {
-        buffer << "def SymmetricThreshold (x):" << endl;
-        buffer << "\t"   << "if (x < 0):" << endl;
-        buffer << "\t\t" << "z = -1" << endl;
-        buffer << "\t"   << "else:" << endl;
-        buffer << "\t\t" << "z = 1" << endl;
-        buffer << "\t"   << "return z" << endl;
-        buffer << "\n" << endl;
-    }
-
-    if(ExpLinear)
-    {
-        buffer << "def ExponentialLinear (x):" << endl;
-        buffer << "\t"   << "float alpha = 1.67326" << endl;
-        buffer << "\t"   << "if (x>0):" << endl;
-        buffer << "\t\t" << "z = x" << endl;
-        buffer << "\t"   << "else:" << endl;
-        buffer << "\t\t" << "z = alpha*(np.exp(x)-1)" << endl;
-        buffer << "\t"   << "return z" << endl;
-        buffer << "\n" << endl;
-    }
-
-    if(SExpLinear)
-    {
-        buffer << "def ExponentialLinear (x):" << endl;
-        buffer << "\t"   << "float alpha = 1.67326" << endl;
-        buffer << "\t"   << "float lambda = 1.05070" << endl;
-        buffer << "\t"   << "if (x>0):" << endl;
-        buffer << "\t\t" << "z = lambda*x" << endl;
-        buffer << "\t"   << "else:" << endl;
-        buffer << "\t\t" << "z = lambda*alpha*(np.exp(x)-1)" << endl;
-        buffer << "\t"   << "return z" << endl;
-        buffer << "\n" << endl;
-    }
-
-    if(HSigmoid)
-    {
-        buffer << "def HardSigmoid (x):" << endl;
-        buffer << "\t"   <<  "z = 1/(1+np.exp(-x))" << endl;
-        buffer << "\t"   <<  "return z" << endl;
-        buffer << "\n" << endl;
-    }
-
-    if(SoftPlus)
-    {
-        buffer << "def SoftPlus (x):" << endl;
-        buffer << "\t"   << "z = log(1+np.exp(x))" << endl;
-        buffer << "\t"   << "return z" << endl;
-        buffer << "\n" << endl;
-    }
-
-    if(SoftSign)
-    {
-        buffer << "def SoftSign (x):" << endl;
-        buffer << "\t"   << "z = x/(1+abs(x))" << endl;
-        buffer << "\t"   << "return z" << endl;
-        buffer << "\n" << endl;
-    }
-
-    buffer << "class NeuralNetwork:" << endl;
-    buffer << "\t" << "def __init__(self):" << endl;
-    buffer << "\t\t" << "self.parameter_number = " << to_string(inputs.size()) << endl;
-    buffer << "\n" << endl;
-    buffer << "\t" << "def calculate_outputs(inputs):" << endl;
-
-    for (int i = 0; i < inputs.dimension(0); i++)
-    {
-        if (inputs[i] == "")
-        {
-            buffer << "\t\t" << "input_" << to_string(i) << " = " << "inputs[" << to_string(i) << "]" << endl;
-        }
-        else
-        {
-            buffer << "\t\t" << inputs[i] << " = " << "inputs[" << to_string(i) << "]" << endl;
-        }
-    }
-
-    buffer << "" << endl;
-    found_tokens.push_back("exp");
-    found_tokens.push_back("tanh");
-    string sufix = "np.";
-
-    for (auto& t:tokens)
-    {
-        for (auto& key_word : found_tokens)
-        {
-            string new_word = "";
-            new_word = sufix + key_word;
-            replace_all_appearances(t, key_word, new_word);
-        }
->>>>>>> 0f529f5d
         buffer << "\t\t" << t << endl;
     }
 
     buffer << "\t\t" << "out = " << "[None]*" << outputs.size() << "" << endl;
-<<<<<<< HEAD
 
     for (int i = 0; i < outputs.dimension(0); i++)
     {
@@ -6865,58 +4741,6 @@
         buffer << "nn.main()" << endl;
     }
 
-=======
-    for (int i = 0; i < outputs.dimension(0); i++)
-    {
-        if (outputs[i] == "")
-        {
-            buffer << "\t\t" << "out[" << to_string(i) << "] = " << "output" << to_string(i) << endl;
-        }
-        else
-        {
-            buffer << "\t\t" << "out[" << to_string(i) << "] = " << outputs[i] << endl;
-        }
-    }
-
-    buffer << "\n\t\t" << "return out;" << endl;
-    buffer << "\n" << endl;
-    buffer << "\t"   << "def main ():" << endl;
-    buffer << "\t\t" << "default_val = 3.1416" << endl;
-    buffer << "\t\t" << "inputs = [None]*" << to_string(inputs.size()) << "\n" << endl;
-
-    for (int i = 0; i < inputs.dimension(0); i++)
-    {
-        if (inputs[i] == "")
-        {
-            buffer << "\t\t" << "input_"  << to_string(i) << " = "  << "default_val" << "\t" << "#Change this value" << endl;
-            buffer << "\t\t" << "inputs[" << to_string(i) << "] = " << "input_" << to_string(i) << "\n" << endl;
-        }
-        else
-        {
-            buffer << "\t\t" << inputs[i] << " = " << "default_val" << "\t" << "#Change this value" << endl;
-            buffer << "\t\t" << "inputs[" << to_string(i) << "] = " << inputs[i] << "\n" << endl;
-        }
-    }
-
-    buffer << "" << endl;
-    buffer << "\t\t" << "outputs = NeuralNetwork.calculate_outputs(inputs)" << endl;
-    buffer << "" << endl;
-    buffer << "\t\t" << "print(\"\\nThese are your outputs:\\n\")" << endl;
-
-    for (int i = 0; i < outputs.dimension(0); i++)
-    {
-        if (outputs[i] == "")
-        {
-            buffer << "\t\t" << "print( \""<< "\\t " << "output" << to_string(i) << ":\" "<< "+ " << "str(outputs[" << to_string(i) << "])" << " + " << "\"\\n\" )" << endl;
-        }
-        else
-        {
-            buffer << "\t\t" << "print( \""<< "\\t " << outputs_names[i] << ":\" "<< "+ " << "str(outputs[" << to_string(i) << "])" << " + " << "\"\\n\" )" << endl;
-        }
-    }
-
-    buffer << "\n" << "NeuralNetwork.main()" << endl;
->>>>>>> 0f529f5d
     string out = buffer.str();
     return out;
 }
@@ -6946,17 +4770,10 @@
 }
 
 
-<<<<<<< HEAD
 /// Saves the api function of the expression represented by the neural network to a text file.
 /// @param file_name Name of the expression text file.
 
 void NeuralNetwork::save_expression_api(const string& file_name) const
-=======
-/// Saves the python function of the expression represented by the neural network to a text file.
-/// @param file_name Name of the expression text file.
-
-void NeuralNetwork::save_expression_python(const string& file_name) const
->>>>>>> 0f529f5d
 {
     std::ofstream file(file_name.c_str());
 
@@ -6977,13 +4794,54 @@
 }
 
 
-<<<<<<< HEAD
 /// Saves the javascript function of the expression represented by the neural network to a text file.
 /// @param file_name Name of the expression text file.
 
 void NeuralNetwork::save_expression_javascript(const string& file_name) const
 {
-=======
+    std::ofstream file(file_name.c_str());
+
+    if(!file.is_open())
+    {
+        ostringstream buffer;
+
+        buffer << "OpenNN Exception: NeuralNetwork class.\n"
+               << "void  save_expression_javascript(const string&) method.\n"
+               << "Cannot open expression text file.\n";
+
+        throw invalid_argument(buffer.str());
+    }
+
+    file << write_expression_javascript();
+
+    file.close();
+}
+
+
+/// Saves the python function of the expression represented by the neural network to a text file.
+/// @param file_name Name of the expression text file.
+
+void NeuralNetwork::save_expression_python(const string& file_name) const
+{
+    std::ofstream file(file_name.c_str());
+
+    if(!file.is_open())
+    {
+        ostringstream buffer;
+
+        buffer << "OpenNN Exception: NeuralNetwork class.\n"
+               << "void  save_expression_python(const string&) method.\n"
+               << "Cannot open expression text file.\n";
+
+        throw invalid_argument(buffer.str());
+    }
+
+    file << write_expression_python();
+
+    file.close();
+}
+
+
 /// Saves a csv file containing the outputs for a set of given inputs.
 /// @param inputs Inputs to calculate the outputs.
 /// @param file_name Name of the data file
@@ -6992,42 +4850,8 @@
 {
     Tensor<Index, 1> inputs_dimensions = get_dimensions(inputs);
 
-    Tensor<type, 2> outputs(inputs_dimensions(0), get_outputs_number());
-
-    Tensor<Index, 1> outputs_dimensions = get_dimensions(outputs);
-
-    calculate_outputs(inputs.data(), inputs_dimensions, outputs.data(), outputs_dimensions);
-
->>>>>>> 0f529f5d
-    std::ofstream file(file_name.c_str());
-
-    if(!file.is_open())
-    {
-        ostringstream buffer;
-
-        buffer << "OpenNN Exception: NeuralNetwork class.\n"
-<<<<<<< HEAD
-               << "void  save_expression_javascript(const string&) method.\n"
-=======
-               << "void  save_expression_python(const string&) method.\n"
->>>>>>> 0f529f5d
-               << "Cannot open expression text file.\n";
-
-        throw invalid_argument(buffer.str());
-    }
-
-<<<<<<< HEAD
-    file << write_expression_javascript();
-
-    file.close();
-}
-
-
-/// Saves the python function of the expression represented by the neural network to a text file.
-/// @param file_name Name of the expression text file.
-
-void NeuralNetwork::save_expression_python(const string& file_name) const
-{
+    Tensor<type, 2> outputs = calculate_outputs(inputs.data(), inputs_dimensions);
+
     std::ofstream file(file_name.c_str());
 
     if(!file.is_open())
@@ -7041,35 +4865,6 @@
         throw invalid_argument(buffer.str());
     }
 
-    file << write_expression_python();
-
-    file.close();
-}
-
-
-/// Saves a csv file containing the outputs for a set of given inputs.
-/// @param inputs Inputs to calculate the outputs.
-/// @param file_name Name of the data file
-
-void NeuralNetwork::save_outputs(Tensor<type, 2>& inputs, const string & file_name)
-{
-    Tensor<Index, 1> inputs_dimensions = get_dimensions(inputs);
-
-    Tensor<type, 2> outputs = calculate_outputs(inputs.data(), inputs_dimensions);
-
-    std::ofstream file(file_name.c_str());
-
-    if(!file.is_open())
-    {
-        ostringstream buffer;
-
-        buffer << "OpenNN Exception: NeuralNetwork class.\n"
-               << "void  save_expression_python(const string&) method.\n"
-               << "Cannot open expression text file.\n";
-
-        throw invalid_argument(buffer.str());
-    }
-
     const Tensor<string, 1> outputs_names = get_outputs_names();
 
     const Index outputs_number = get_outputs_number();
@@ -7096,34 +4891,6 @@
         file << "\n";
     }
 
-=======
-    const Tensor<string, 1> outputs_names = get_outputs_names();
-
-    const Index outputs_number = get_outputs_number();
-    const Index samples_number = inputs.dimension(0);
-
-    for(Index i = 0; i < outputs_number; i++)
-    {
-        file << outputs_names[i];
-
-        if(i != outputs_names.size()-1) file << ";";
-    }
-
-    file << "\n";
-
-    for(Index i = 0; i < samples_number; i++)
-    {
-        for(Index j = 0; j < outputs_number; j++)
-        {
-            file << outputs(i,j);
-
-            if(j != outputs_number-1) file << ";";
-        }
-
-        file << "\n";
-    }
-
->>>>>>> 0f529f5d
     file.close();
 }
 
