//   OpenNN: Open Neural Networks Library
//   www.opennn.net
//
//   R O S E N B R O C K   A P P L I C A T I O N
//
//   Artificial Intelligence Techniques SL
//   artelnics@artelnics.com

// System includes

#include <cstring>
#include <iostream>
#include <fstream>
#include <sstream>
#include <string>
#include <time.h>

// OpenNN includes

#include "../../opennn/opennn.h"

#include <../eigen/unsupported/Eigen/CXX11/Tensor>

#include <../../eigen/unsupported/Eigen/CXX11/ThreadPool>

using namespace OpenNN;
using namespace std;
using namespace Eigen;

int main(void)
{          
    try
    {
        cout << "OpenNN. Rosenbrock Example." << endl;

        srand(static_cast<unsigned>(time(nullptr)));

        const Index samples = 1000000;
        const Index variables = 1000;

        // Device

        Device device(Device::EigenSimpleThreadPool);

        // Data Set

        // Generate Data and Save
/*
        DataSet data_set;

        data_set.generate_Rosenbrock_data(samples, variables+1);

<<<<<<< HEAD
        data_set.set_separator(DataSet::Comma);
        data_set.set_data_file_name("D:/rosenbrock_700000_1000.csv");
*/
=======
//        data_set.set_separator(DataSet::Comma);
//        data_set.set_data_file_name("D:/rosenbrock_700000_1000.csv");

>>>>>>> d628d531
//        data_set.save_data();


        // Read Data

//        DataSet data_set("D:/rosenbrock_1000000_1000.csv", ',', false);

        // Generate Data

        DataSet data_set;

        data_set.generate_Rosenbrock_data(samples, variables+1);

        data_set.set_device_pointer(&device);

        data_set.set_training();

        const Tensor<Descriptives, 1> inputs_descriptives = data_set.scale_inputs_minimum_maximum();
        const Tensor<Descriptives, 1> targets_descriptives = data_set.scale_targets_minimum_maximum();

        // Neural network

        const Index inputs_number = data_set.get_input_variables_number();

        const Index hidden_neurons_number = variables;

        const Index outputs_number = data_set.get_target_variables_number();

        Tensor<Index, 1> arquitecture(3);

        arquitecture.setValues({inputs_number, hidden_neurons_number, outputs_number});

        NeuralNetwork neural_network(NeuralNetwork::Approximation, arquitecture);
        neural_network.set_device_pointer(&device);

        ScalingLayer* scaling_layer_pointer = neural_network.get_scaling_layer_pointer();

        scaling_layer_pointer->set_descriptives(inputs_descriptives);

        // Training strategy

        TrainingStrategy training_strategy(&neural_network, &data_set);

        training_strategy.set_loss_method(TrainingStrategy::MEAN_SQUARED_ERROR);

        training_strategy.set_optimization_method(TrainingStrategy::STOCHASTIC_GRADIENT_DESCENT);

        training_strategy.get_mean_squared_error_pointer()->set_regularization_method(LossIndex::NoRegularization);

        training_strategy.get_stochastic_gradient_descent_pointer()->set_maximum_epochs_number(10);

        training_strategy.get_stochastic_gradient_descent_pointer()->set_display_period(1);

        training_strategy.set_device_pointer(&device);

        StochasticGradientDescent* stochastic_gradient_descent_pointer
                = training_strategy.get_stochastic_gradient_descent_pointer();

        stochastic_gradient_descent_pointer->set_batch_size(variables);

        stochastic_gradient_descent_pointer->perform_training();

        cout << "End" << endl;

        return 0;

    }
    catch(exception& e)
    {
        cerr << e.what() << endl;

        return 1;
    }
}


// OpenNN: Open Neural Networks Library.
// Copyright (C) Artificial Intelligence Techniques SL.
//
// This library is free software; you can redistribute it and/or
// modify it under the terms of the GNU Lesser General Public
// License as published by the Free Software Foundation; either
// version 2.1 of the License, or any later version.
//
// This library is distributed in the hope that it will be useful,
// but WITHOUT ANY WARRANTY; without even the implied warranty of
// MERCHANTABILITY or FITNESS FOR A PARTICULAR PURPOSE.  See the GNU
// Lesser General Public License for more details.
// You should have received a copy of the GNU Lesser General Public
// License along with this library; if not, write to the Free Software
// Foundation, Inc., 51 Franklin St, Fifth Floor, Boston, MA  02110-1301  USA<|MERGE_RESOLUTION|>--- conflicted
+++ resolved
@@ -50,15 +50,12 @@
 
         data_set.generate_Rosenbrock_data(samples, variables+1);
 
-<<<<<<< HEAD
         data_set.set_separator(DataSet::Comma);
         data_set.set_data_file_name("D:/rosenbrock_700000_1000.csv");
 */
-=======
 //        data_set.set_separator(DataSet::Comma);
 //        data_set.set_data_file_name("D:/rosenbrock_700000_1000.csv");
 
->>>>>>> d628d531
 //        data_set.save_data();
 
 
