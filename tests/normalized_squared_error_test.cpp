//   OpenNN: Open Neural Networks Library
//   www.opennn.net
//
//   N O R M A L I Z E D   S Q U A R E D   E R R O R   T E S T   C L A S S
//
//   Artificial Intelligence Techniques, S.L. (Artelnics)
//   artelnics@artelnics.com

#include "normalized_squared_error_test.h"

NormalizedSquaredErrorTest::NormalizedSquaredErrorTest() : UnitTesting()
{
    normalized_squared_error.set(&neural_network, &data_set);

    normalized_squared_error.set_regularization_method(LossIndex::RegularizationMethod::NoRegularization);
}


NormalizedSquaredErrorTest::~NormalizedSquaredErrorTest()
{
}


void NormalizedSquaredErrorTest::test_constructor()
{
    cout << "test_constructor\n";

    // Default

    NormalizedSquaredError normalized_squared_error_1;

    assert_true(!normalized_squared_error_1.has_neural_network(), LOG);
    assert_true(!normalized_squared_error_1.has_data_set(), LOG);

    // Neural network and data set

    NormalizedSquaredError normalized_squared_error_2(&neural_network, &data_set);

    assert_true(normalized_squared_error_2.has_neural_network(), LOG);
    assert_true(normalized_squared_error_2.has_data_set(), LOG);
}


void NormalizedSquaredErrorTest::test_destructor()
{
    cout << "test_destructor\n";

    NormalizedSquaredError* nse = new NormalizedSquaredError;

    delete nse;
}


void NormalizedSquaredErrorTest::test_back_propagate()
{
    cout << "test_back_propagate\n";

    // Test approximation trivial
    {
        samples_number = 1;
        inputs_number = 1;
        outputs_number = 1;
        neurons_number = 1;
        bool switch_train = true;

        // Data set

        data_set.set(samples_number, inputs_number, outputs_number);
        data_set.set_data_constant(type(0));

        data_set.set_training();

        training_samples_indices = data_set.get_training_samples_indices();

        input_variables_indices = data_set.get_input_variables_indices();
        target_variables_indices = data_set.get_target_variables_indices();

        batch.set(samples_number, &data_set);
        batch.fill(training_samples_indices, input_variables_indices, target_variables_indices);

        // Neural network

        neural_network.set(NeuralNetwork::ProjectType::Approximation, {inputs_number, neurons_number, outputs_number});
        neural_network.set_parameters_constant(type(0));

        forward_propagation.set(samples_number, &neural_network);
        neural_network.forward_propagate(batch, forward_propagation, switch_train);

        // Loss index

        normalized_squared_error.set_normalization_coefficient(type(1));

        back_propagation.set(samples_number, &normalized_squared_error);
        normalized_squared_error.back_propagate(batch, forward_propagation, back_propagation);

        assert_true(back_propagation.errors.dimension(0) == samples_number, LOG);
        assert_true(back_propagation.errors.dimension(1) == outputs_number, LOG);

        assert_true(abs(back_propagation.error) < NUMERIC_LIMITS_MIN, LOG);
        assert_true(back_propagation.gradient.size() == inputs_number+inputs_number*neurons_number+outputs_number+outputs_number*neurons_number, LOG);

        assert_true(is_zero(back_propagation.gradient) , LOG);
    }

    // Test approximation all random
    {
        samples_number = 1 + rand()%5;
        inputs_number = 1 + rand()%5;
        outputs_number = 1 + rand()%5;
        neurons_number = 1 + rand()%5;
        bool switch_train = true;

        // Data set

        data_set.set(samples_number, inputs_number, outputs_number);
        data_set.set_data_random();

        data_set.set_training();

        training_samples_indices = data_set.get_training_samples_indices();
        input_variables_indices = data_set.get_input_variables_indices();
        target_variables_indices = data_set.get_target_variables_indices();

        batch.set(samples_number, &data_set);
        batch.fill(training_samples_indices, input_variables_indices, target_variables_indices);

        // Neural network

        neural_network.set(NeuralNetwork::ProjectType::Approximation, {inputs_number, neurons_number, outputs_number});
        neural_network.set_parameters_random();

        forward_propagation.set(samples_number, &neural_network);
        neural_network.forward_propagate(batch, forward_propagation, switch_train);

        // Loss index

        normalized_squared_error.set_normalization_coefficient(type(1));

        back_propagation.set(samples_number, &normalized_squared_error);
        normalized_squared_error.back_propagate(batch, forward_propagation, back_propagation);

        numerical_differentiation_gradient = normalized_squared_error.calculate_numerical_differentiation_gradient();

        assert_true(back_propagation.errors.dimension(0) == samples_number, LOG);
        assert_true(back_propagation.errors.dimension(1) == outputs_number, LOG);

        assert_true(are_equal(back_propagation.gradient, numerical_differentiation_gradient, type(1.0e-2)), LOG);
    }

    // Test binary classification trivial
    {
        inputs_number = 1;
        outputs_number = 1;
        samples_number = 1;
        bool switch_train = true;

        // Data set

        data_set.set(samples_number, inputs_number, outputs_number);
        data_set.set_data_constant(type(0));

        training_samples_indices = data_set.get_training_samples_indices();
        input_variables_indices = data_set.get_input_variables_indices();
        target_variables_indices = data_set.get_target_variables_indices();

        batch.set(samples_number, &data_set);
        batch.fill(training_samples_indices, input_variables_indices, target_variables_indices);

        // Neural network

        neural_network.set(NeuralNetwork::ProjectType::Classification, {inputs_number, outputs_number});
        neural_network.set_parameters_constant(type(0));

        forward_propagation.set(samples_number, &neural_network);
        neural_network.forward_propagate(batch, forward_propagation, switch_train);

        // Loss index

        normalized_squared_error.set_normalization_coefficient(type(1));

        back_propagation.set(samples_number, &normalized_squared_error);
        normalized_squared_error.back_propagate(batch, forward_propagation, back_propagation);

        numerical_differentiation_gradient = normalized_squared_error.calculate_numerical_differentiation_gradient();

        assert_true(back_propagation.errors.dimension(0) == samples_number, LOG);
        assert_true(back_propagation.errors.dimension(1) == outputs_number, LOG);

        assert_true(back_propagation.errors.dimension(0) == 1, LOG);
        assert_true(back_propagation.errors.dimension(1) == 1, LOG);
        assert_true(back_propagation.error - type(0.25) < type(NUMERIC_LIMITS_MIN), LOG);

        assert_true(are_equal(back_propagation.gradient, numerical_differentiation_gradient, type(1.0e-3)), LOG);

    }

    // Test binary classification random samples, inputs, outputs, neurons
    {
        samples_number = 1 + rand()%10;
        inputs_number = 1 + rand()%10;
        outputs_number = 1 + rand()%10;
        neurons_number = 1 + rand()%10;
        bool switch_train = true;

        // Data set

        data_set.set(samples_number, inputs_number, outputs_number);
        data_set.set_data_binary_random();
        data_set.set_training();

        training_samples_indices = data_set.get_training_samples_indices();
        input_variables_indices = data_set.get_input_variables_indices();
        target_variables_indices = data_set.get_target_variables_indices();

        batch.set(samples_number, &data_set);
        batch.fill(training_samples_indices, input_variables_indices, target_variables_indices);

        // Neural network

        neural_network.set(NeuralNetwork::ProjectType::Classification, {inputs_number, neurons_number, outputs_number});
        neural_network.set_parameters_random();

        forward_propagation.set(samples_number, &neural_network);
        neural_network.forward_propagate(batch, forward_propagation, switch_train);

        // Loss index

        normalized_squared_error.set_normalization_coefficient(type(1));

        back_propagation.set(samples_number, &normalized_squared_error);
        normalized_squared_error.back_propagate(batch, forward_propagation, back_propagation);

        numerical_differentiation_gradient = normalized_squared_error.calculate_numerical_differentiation_gradient();

        assert_true(back_propagation.errors.dimension(0) == samples_number, LOG);
        assert_true(back_propagation.errors.dimension(1) == outputs_number, LOG);

        assert_true(back_propagation.error >= 0, LOG);

        assert_true(are_equal(back_propagation.gradient, numerical_differentiation_gradient, type(1.0e-2)), LOG);
    }

    // Test forecasting trivial
    {
        inputs_number = 1;
        outputs_number = 1;
        samples_number = 1;
        bool switch_train = true;

        // Data set

        data_set.set(samples_number, inputs_number, outputs_number);
        data_set.set_data_constant(type(0));

        training_samples_indices = data_set.get_training_samples_indices();
        input_variables_indices = data_set.get_input_variables_indices();
        target_variables_indices = data_set.get_target_variables_indices();

        batch.set(samples_number, &data_set);
        batch.fill(training_samples_indices, input_variables_indices, target_variables_indices);

        // Neural network

        neural_network.set(NeuralNetwork::ProjectType::Forecasting, {inputs_number, outputs_number});
        neural_network.set_parameters_constant(type(0));

        forward_propagation.set(samples_number, &neural_network);
<<<<<<< HEAD
=======
        bool switch_train = true;
>>>>>>> d5dcc7ba
        neural_network.forward_propagate(batch, forward_propagation, switch_train);

        // Loss index

        normalized_squared_error.set_normalization_coefficient(type(1));

        back_propagation.set(samples_number, &normalized_squared_error);
        normalized_squared_error.back_propagate(batch, forward_propagation, back_propagation);

        assert_true(back_propagation.errors.dimension(0) == samples_number, LOG);
        assert_true(back_propagation.errors.dimension(1) == outputs_number, LOG);

        assert_true(back_propagation.error < type(1e-1), LOG);
        assert_true(is_zero(back_propagation.gradient,type(1e-1)), LOG);
    }

    // Test forecasting random samples, inputs, outputs, neurons
    {
        samples_number = 1 + rand()%10;
        inputs_number = 1 + rand()%10;
        outputs_number = 1 + rand()%10;
        neurons_number = 1 + rand()%10;
        bool switch_train = true;

        // Data set

        data_set.set(samples_number, inputs_number, outputs_number);
        data_set.set_data_random();
        data_set.set_training();

        training_samples_indices = data_set.get_training_samples_indices();
        input_variables_indices = data_set.get_input_variables_indices();
        target_variables_indices = data_set.get_target_variables_indices();

        batch.set(samples_number, &data_set);
        batch.fill(training_samples_indices, input_variables_indices, target_variables_indices);

        // Neural network

        neural_network.set(NeuralNetwork::ProjectType::Forecasting, {inputs_number, neurons_number, outputs_number});
        neural_network.set_parameters_random();

        forward_propagation.set(samples_number, &neural_network);
<<<<<<< HEAD
=======
        bool switch_train = true;
>>>>>>> d5dcc7ba
        neural_network.forward_propagate(batch, forward_propagation, switch_train);

        // Loss index

        normalized_squared_error.set_normalization_coefficient(type(1));

        back_propagation.set(samples_number, &normalized_squared_error);
        normalized_squared_error.back_propagate(batch, forward_propagation, back_propagation);

        numerical_differentiation_gradient = normalized_squared_error.calculate_numerical_differentiation_gradient();

        assert_true(back_propagation.errors.dimension(0) == samples_number, LOG);
        assert_true(back_propagation.errors.dimension(1) == outputs_number, LOG);

        assert_true(back_propagation.error >= type(0), LOG);
        assert_true(are_equal(back_propagation.gradient, numerical_differentiation_gradient, type(1.0e-1)), LOG);
    }
}


void NormalizedSquaredErrorTest::test_back_propagate_lm()
{
    cout << "test_back_propagate_lm\n";

    normalized_squared_error.set_normalization_coefficient(type(1));

    // Test approximation random samples, inputs, outputs, neurons
    {
        samples_number = 1 + rand()%10;
        inputs_number = 1 + rand()%10;
        outputs_number = 1 + rand()%10;
        neurons_number = 1 + rand()%10;
        bool switch_train = true;

        // Data set

        data_set.set(samples_number, inputs_number, outputs_number);
        data_set.set_data_random();
        data_set.set_training();

        training_samples_indices = data_set.get_training_samples_indices();
        input_variables_indices = data_set.get_input_variables_indices();
        target_variables_indices = data_set.get_target_variables_indices();

        batch.set(samples_number, &data_set);
        batch.fill(training_samples_indices, input_variables_indices, target_variables_indices);

        // Neural network

        neural_network.set(NeuralNetwork::ProjectType::Approximation, {inputs_number, neurons_number, outputs_number});
        neural_network.set_parameters_random();

        forward_propagation.set(samples_number, &neural_network);
<<<<<<< HEAD
=======
        bool switch_train = true;
>>>>>>> d5dcc7ba
        neural_network.forward_propagate(batch, forward_propagation, switch_train);

        // Loss index

        back_propagation.set(samples_number, &normalized_squared_error);
        normalized_squared_error.back_propagate(batch, forward_propagation, back_propagation);

        // visual studio not running
//        back_propagation_lm.set(samples_number, &normalized_squared_error);
//        normalized_squared_error.back_propagate_lm(batch, forward_propagation, back_propagation_lm);

//        numerical_differentiation_gradient = normalized_squared_error.calculate_numerical_differentiation_gradient();
//        jacobian_numerical_differentiation = normalized_squared_error.calculate_jacobian_numerical_differentiation();

//        assert_true(back_propagation_lm.errors.dimension(0) == samples_number, LOG);
//        assert_true(back_propagation_lm.errors.dimension(1) == outputs_number, LOG);

//        assert_true(back_propagation_lm.error >= type(0), LOG);
//        assert_true(abs(back_propagation.error-back_propagation_lm.error) < type(1.0e-1), LOG);

//        assert_true(are_equal(back_propagation_lm.gradient, numerical_differentiation_gradient, type(1.0e-1)), LOG);
//        assert_true(are_equal(back_propagation_lm.squared_errors_jacobian, jacobian_numerical_differentiation, type(1.0e-1)), LOG);
    }

    // Test binary classification random samples, inputs, outputs, neurons
    {
        samples_number = 1 + rand()%10;
        inputs_number = 1 + rand()%10;
        outputs_number = 1 + rand()%10;
        neurons_number = 1 + rand()%10;
        bool switch_train = true;

        // Data set

        data_set.set(samples_number, inputs_number, outputs_number);
        data_set.set_data_binary_random();
        data_set.set_training();

        training_samples_indices = data_set.get_training_samples_indices();
        input_variables_indices = data_set.get_input_variables_indices();
        target_variables_indices = data_set.get_target_variables_indices();

        batch.set(samples_number, &data_set);
        batch.fill(training_samples_indices, input_variables_indices, target_variables_indices);

        // Neural network

        neural_network.set(NeuralNetwork::ProjectType::Classification, {inputs_number, neurons_number, outputs_number});
        neural_network.set_parameters_random();

        forward_propagation.set(samples_number, &neural_network);
<<<<<<< HEAD
=======
        bool switch_train = true;
>>>>>>> d5dcc7ba
        neural_network.forward_propagate(batch, forward_propagation, switch_train);

        // Loss index

        back_propagation.set(samples_number, &normalized_squared_error);
        normalized_squared_error.back_propagate(batch, forward_propagation, back_propagation);

        // visual studio not running
//        back_propagation_lm.set(samples_number, &normalized_squared_error);
//        normalized_squared_error.back_propagate_lm(batch, forward_propagation, back_propagation_lm);

//        numerical_differentiation_gradient = normalized_squared_error.calculate_numerical_differentiation_gradient();
//        jacobian_numerical_differentiation = normalized_squared_error.calculate_jacobian_numerical_differentiation();

//        assert_true(back_propagation_lm.errors.dimension(0) == samples_number, LOG);
//        assert_true(back_propagation_lm.errors.dimension(1) == outputs_number, LOG);

//        assert_true(back_propagation_lm.error >= type(0), LOG);
//        assert_true(abs(back_propagation.error-back_propagation_lm.error) < type(1.0e-2), LOG);

//        assert_true(are_equal(back_propagation_lm.gradient, numerical_differentiation_gradient, type(1.0e-2)), LOG);
//        assert_true(are_equal(back_propagation_lm.squared_errors_jacobian, jacobian_numerical_differentiation, type(1.0e-2)), LOG);
    }

    // Test multiple classification random samples, inputs, outputs, neurons
    {
        samples_number = 1 + rand()%10;
        inputs_number = 1 + rand()%10;
        outputs_number = 1 + rand()%10;
        neurons_number = 1 + rand()%10;
        bool switch_train = true;

        // Data set

        data_set.set(samples_number, inputs_number, outputs_number);
        data_set.set_data_random();
        data_set.set_training();

        training_samples_indices = data_set.get_training_samples_indices();
        input_variables_indices = data_set.get_input_variables_indices();
        target_variables_indices = data_set.get_target_variables_indices();

        batch.set(samples_number, &data_set);
        batch.fill(training_samples_indices, input_variables_indices, target_variables_indices);

        // Neural network

        neural_network.set(NeuralNetwork::ProjectType::Classification, {inputs_number, neurons_number, outputs_number});
        neural_network.set_parameters_random();

        forward_propagation.set(samples_number, &neural_network);
<<<<<<< HEAD
=======
        bool switch_train = true;
>>>>>>> d5dcc7ba
        neural_network.forward_propagate(batch, forward_propagation, switch_train);

        // Loss index

        back_propagation.set(samples_number, &normalized_squared_error);
        normalized_squared_error.back_propagate(batch, forward_propagation, back_propagation);

        // visual studio not running
//        back_propagation_lm.set(samples_number, &normalized_squared_error);
//        normalized_squared_error.back_propagate_lm(batch, forward_propagation, back_propagation_lm);

//        numerical_differentiation_gradient = normalized_squared_error.calculate_numerical_differentiation_gradient();
//        jacobian_numerical_differentiation = normalized_squared_error.calculate_jacobian_numerical_differentiation();

//        assert_true(back_propagation_lm.errors.dimension(0) == samples_number, LOG);
//        assert_true(back_propagation_lm.errors.dimension(1) == outputs_number, LOG);

//        assert_true(back_propagation_lm.error >= type(0), LOG);
//        assert_true(abs(back_propagation.error-back_propagation_lm.error) < type(1.0e-2), LOG);

//        assert_true(are_equal(back_propagation_lm.gradient, numerical_differentiation_gradient, type(1.0e-2)), LOG);
//        assert_true(are_equal(back_propagation_lm.squared_errors_jacobian, jacobian_numerical_differentiation, type(1.0e-2)), LOG);
    }

    // Forecasting incompatible with LM
}


void NormalizedSquaredErrorTest::test_calculate_normalization_coefficient()
{
    cout << "test_calculate_normalization_coefficient\n";

    Index samples_number;
    Index inputs_number;
    Index outputs_number;

    Tensor<string, 1> uses;

    Tensor<type, 1> targets_mean;
    Tensor<type, 2> target_data;

    // Test

    samples_number = 4;
    inputs_number = 4;
    outputs_number = 4;

    data_set.generate_random_data(samples_number, inputs_number + outputs_number);

    uses.resize(8);
    uses.setValues({"Input", "Input", "Input", "Input", "Target", "Target", "Target", "Target"});

    data_set.set_columns_uses(uses);

    target_data = data_set.get_target_data();

    Eigen::array<int, 1> dims({0});
    targets_mean = target_data.mean(dims);

    neural_network.set(NeuralNetwork::ProjectType::Approximation, {inputs_number, 2, outputs_number});
    neural_network.set_parameters_random();

    type normalization_coefficient = normalized_squared_error.calculate_normalization_coefficient(target_data, targets_mean);
    assert_true(normalization_coefficient > 0, LOG);
}


void NormalizedSquaredErrorTest::run_test_case()
{
    cout << "Running normalized squared error test case...\n";

    // Constructor and destructor methods

    test_constructor();

    test_destructor();

    test_calculate_normalization_coefficient();

    // Back-propagation methods

    test_back_propagate();

    test_back_propagate_lm();

    cout << "End of normalized squared error test case.\n\n";
}


// OpenNN: Open Neural Networks Library.
// Copyright (C) 2005-2021 Artificial Intelligence Techniques SL.
//
// This library is free software; you can redistribute it and/or
// modify it under the terms of the GNU Lenser General Public
// License as published by the Free Software Foundation; either
// version 2.1 of the License, or any later version.
//
// This library is distributed in the hope that it will be useful,
// but WITHOUT ANY WARRANTY; without even the implied warranty of
// MERCHANTABILITY or FITNESS FOR A PARTICULAR PURPOSE.  See the GNU
// Lenser General Public License for more details.

// You should have received a copy of the GNU Lenser General Public
// License along with this library; if not, write to the Free Software
// Foundation, Inc., 51 Franklin St, Fifth Floor, Boston, MA  02110-1301  USA<|MERGE_RESOLUTION|>--- conflicted
+++ resolved
@@ -245,7 +245,6 @@
         inputs_number = 1;
         outputs_number = 1;
         samples_number = 1;
-        bool switch_train = true;
 
         // Data set
 
@@ -265,10 +264,8 @@
         neural_network.set_parameters_constant(type(0));
 
         forward_propagation.set(samples_number, &neural_network);
-<<<<<<< HEAD
-=======
-        bool switch_train = true;
->>>>>>> d5dcc7ba
+
+        bool switch_train = true;
         neural_network.forward_propagate(batch, forward_propagation, switch_train);
 
         // Loss index
@@ -291,7 +288,6 @@
         inputs_number = 1 + rand()%10;
         outputs_number = 1 + rand()%10;
         neurons_number = 1 + rand()%10;
-        bool switch_train = true;
 
         // Data set
 
@@ -312,10 +308,8 @@
         neural_network.set_parameters_random();
 
         forward_propagation.set(samples_number, &neural_network);
-<<<<<<< HEAD
-=======
-        bool switch_train = true;
->>>>>>> d5dcc7ba
+
+        bool switch_train = true;
         neural_network.forward_propagate(batch, forward_propagation, switch_train);
 
         // Loss index
@@ -369,10 +363,6 @@
         neural_network.set_parameters_random();
 
         forward_propagation.set(samples_number, &neural_network);
-<<<<<<< HEAD
-=======
-        bool switch_train = true;
->>>>>>> d5dcc7ba
         neural_network.forward_propagate(batch, forward_propagation, switch_train);
 
         // Loss index
@@ -424,10 +414,6 @@
         neural_network.set_parameters_random();
 
         forward_propagation.set(samples_number, &neural_network);
-<<<<<<< HEAD
-=======
-        bool switch_train = true;
->>>>>>> d5dcc7ba
         neural_network.forward_propagate(batch, forward_propagation, switch_train);
 
         // Loss index
@@ -479,10 +465,6 @@
         neural_network.set_parameters_random();
 
         forward_propagation.set(samples_number, &neural_network);
-<<<<<<< HEAD
-=======
-        bool switch_train = true;
->>>>>>> d5dcc7ba
         neural_network.forward_propagate(batch, forward_propagation, switch_train);
 
         // Loss index
