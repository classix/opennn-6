//   OpenNN: Open Neural Networks Library
//   www.opennn.net
//
//   B L A N K   A P P L I C A T I O N
//
//   Artificial Intelligence Techniques SL
//   artelnics@artelnics.com

// System includes

#include <cstring>
#include <iostream>
#include <fstream>
#include <sstream>
#include <string>
#include <time.h>

// OpenNN includes

#include "../opennn/opennn.h"
#include "../opennn/text_analytics.h"

using namespace opennn;
using namespace std;
using namespace Eigen;

int main()
{
    try
    {
        cout << "Blank script! " << endl;
<<<<<<< HEAD
/*
        DataSet data_set("iris_flowers.csv");
        NeuralNetwork neural_network(Classification, 4,6,3);
        TrainingStrategy training_strategy(neural_network, data_set);
        training_strategy.perform_training();
        neural_network.save();


        NeuralNetwork neural_network;

        // Training

        DataSet data_set;

        data_set.set_data_file_name("ground_truth.json");

        data_set.read_ground_truth();

        NeuralNetwork neural_network;

        neural_network.add_layer(ScalingLayer);
        neural_network.add_layer(ConvolutionalLayer);
        neural_network.add_layer(PoolingLayer);
        neural_network.add_layer(FlattenLayer);
        neural_network.add_layer(ProbabilisticLayer);

        TrainingStrategy training_stratregy(&neural_network, &data_set);

        training_strategy.perform_training();

        neural_network.save(neural_network.xml);

        Deployment
        RegionBasedObjectDetector object_detector(&neural_network);

        Objects object_detector.detect_objects();
*/

        DataSet data_set;

        data_set.set_data_file_name("C:/Users/alvaromartin/Desktop/fromjson.xml");

        string filename = data_set.get_data_file_name();

        data_set.read_ground_truth("C:/Users/alvaromartin/Desktop/fromjson.xml");

        cout << "Goodbye!" << endl;
=======
>>>>>>> 3589fe0c

        return 0;
    }
    catch(const exception& e)
    {
        cerr << e.what() << endl;

        return 1;
    }
}


// OpenNN: Open Neural Networks Library.
// Copyright (C) Artificial Intelligence Techniques SL.
//
// This library is free software; you can redistribute it and/or
// modify it under the terms of the GNU Lesser General Public
// License as published by the Free Software Foundation; either
// version 2.1 of the License, or any later version.
//
// This library is distributed in the hope that it will be useful,
// but WITHOUT ANY WARRANTY; without even the implied warranty of
// MERCHANTABILITY or FITNESS FOR A PARTICULAR PURPOSE.  See the GNU
// Lesser General Public License for more details.
// You should have received a copy of the GNU Lesser General Public
// License along with this library; if not, write to the Free Software
// Foundation, Inc., 51 Franklin St, Fifth Floor, Boston, MA  02110-1301  USA<|MERGE_RESOLUTION|>--- conflicted
+++ resolved
@@ -28,8 +28,6 @@
 {
     try
     {
-        cout << "Blank script! " << endl;
-<<<<<<< HEAD
 /*
         DataSet data_set("iris_flowers.csv");
         NeuralNetwork neural_network(Classification, 4,6,3);
@@ -77,8 +75,6 @@
         data_set.read_ground_truth("C:/Users/alvaromartin/Desktop/fromjson.xml");
 
         cout << "Goodbye!" << endl;
-=======
->>>>>>> 3589fe0c
 
         return 0;
     }
