//   OpenNN: Open Neural Networks Library
//   www.opennn.net
//
//   B L A N K   A P P L I C A T I O N
//
//   Artificial Intelligence Techniques SL
//   artelnics@artelnics.com

// System includes

#include <stdio.h>
#include <cstring>
#include <iostream>
#include <fstream>
#include <sstream>
#include <iterator>
#include <vector>
#include <string>
#include <time.h>
#include <regex>
#include <list>
// OpenNN includes

//#include "../opennn/opennn.h"
//using namespace opennn;
<<<<<<< HEAD
using namespace std;


string get_output(const string& input)
{
    string output;
=======


using namespace std;

    void replace_all(std::string& s, std::string const& toReplace, std::string const& replaceWith) {
    std::string buf;
    std::size_t pos = 0;
    std::size_t prevPos;

    // Reserves rough estimate of final size of string.
    buf.reserve(s.size());

    while (true) {
        prevPos = pos;
        pos = s.find(toReplace, pos);
        if (pos == std::string::npos)
            break;
        buf.append(s, prevPos, pos - prevPos);
        buf += replaceWith;
        pos += toReplace.size();
    }

    buf.append(s, prevPos, s.size() - prevPos);
    s.swap(buf);
}

string get_output(string& input)
{
    std::string output = input;
    string phpVAR = "$";
    std::vector<std::string> found_tokens;

    std::vector<std::string> tokens;
    std::vector<std::string> tokens_output;
    std::string token;
    std::stringstream ss(input);
    while (getline(ss, token, '\n')){
        tokens.push_back(token);
    }
    for (auto &s: tokens) {  
        string word="";
        for (char &c: s){
            if(c!= ' '){
                word+=c;
            }else{
                break;
            }
        }
        found_tokens.push_back(word);
        
    }

    //AT THIS POINT, WE KNOW WHICH THE INPUTS ARE, WHICH THE LEFT SIDE VARIABLES ARE    
    //AND WE HAVE A VECTOR WHERE EACH INDEX IS A LINE 

    for(auto &key_word: found_tokens){ 
        string new_word="";
        new_word = phpVAR + key_word;
        replace_all(output, key_word, new_word);
    } 
    
    //std::cout << output << std::endl;
>>>>>>> 2e54e0af

    return output;
}


int main(int argc, char *argv[])
{
    try
    {
        cout << "Hello OpenNN!" << endl;       
        string input = "scaled_glcm = (glcm-127.2750015)/10.34020042;\nscaled_green = (green - 208.875) / 73.70839691;\nscaled_red = (red - 109.0800018) / 67.42389679;\nscaled_nir = (nir - 449.0880127) / 151.2619934;\nscaled_pan_band = (pan_band - 20.60160065) / 6.621739864;\nperceptron_layer_1_output_0 = tanh(-1.0725 + (scaled_glcm * 0.375452) + (scaled_green * 3.50946) + (scaled_red * 0.578346) + (scaled_nir * -0.695273) + (scaled_pan_band * -0.170702));\nperceptron_layer_1_output_1 = tanh(-0.224889 + (scaled_glcm * 0.0303833) + (scaled_green * -2.72553) + (scaled_red * 1.48712) + (scaled_nir * 0.458527) + (scaled_pan_band * -0.0243582));\nperceptron_layer_1_output_2 = tanh(-0.472289 + (scaled_glcm * -0.126885) + (scaled_green * 1.35568) + (scaled_red * -4.50396) + (scaled_nir * 0.533323) + (scaled_pan_band * -0.0159912));\nprobabilistic_layer_combinations_0 = -2.61513 - 3.37299 * perceptron_layer_1_output_0 + 3.29145 * perceptron_layer_1_output_1 - 5.03247 * perceptron_layer_1_output_2;\nwilt = 1.0 / (1.0 + exp(-probabilistic_layer_combinations_0);\n";
        string output = get_output(input);

        cout << output << endl;


<<<<<<< HEAD
       
        string input = R"(scaled_glcm = (glcm-127.2750015)/10.34020042;
            scaled_green = (green - 208.875) / 73.70839691;
            scaled_red = (red - 109.0800018) / 67.42389679;
            scaled_nir = (nir - 449.0880127) / 151.2619934;
            scaled_pan_band = (pan_band - 20.60160065) / 6.621739864;
            perceptron_layer_1_output_0 = tanh(-1.0725 + (scaled_glcm * 0.375452) + (scaled_green * 3.50946) + (scaled_red * 0.578346) + (scaled_nir * -0.695273) + (scaled_pan_band * -0.170702));
            perceptron_layer_1_output_1 = tanh(-0.224889 + (scaled_glcm * 0.0303833) + (scaled_green * -2.72553) + (scaled_red * 1.48712) + (scaled_nir * 0.458527) + (scaled_pan_band * -0.0243582));
            perceptron_layer_1_output_2 = tanh(-0.472289 + (scaled_glcm * -0.126885) + (scaled_green * 1.35568) + (scaled_red * -4.50396) + (scaled_nir * 0.533323) + (scaled_pan_band * -0.0159912));
            probabilistic_layer_combinations_0 = -2.61513 - 3.37299 * perceptron_layer_1_output_0 + 3.29145 * perceptron_layer_1_output_1 - 5.03247 * perceptron_layer_1_output_2;
            wilt = 1.0 / (1.0 + exp(-probabilistic_layer_combinations_0);\n)";

        cout << input << endl;

        //string output = get_output(input);


=======
>>>>>>> 2e54e0af
    }
    catch(const exception& e)
    {
        cerr << e.what() << endl;

        return 1;
    }
}

// OpenNN: Open Neural Networks Library.
// Copyright (C) Artificial Intelligence Techniques SL.
//
// This library is free software; you can redistribute it and/or
// modify it under the terms of the GNU Lesser General Public
// License as published by the Free Software Foundation; either
// version 2.1 of the License, or any later version.
//
// This library is distributed in the hope that it will be useful,
// but WITHOUT ANY WARRANTY; without even the implied warranty of
// MERCHANTABILITY or FITNESS FOR A PARTICULAR PURPOSE.  See the GNU
// Lesser General Public License for more details.
// You should have received a copy of the GNU Lesser General Public
// License along with this library; if not, write to the Free Software
// Foundation, Inc., 51 Franklin St, Fifth Floor, Boston, MA  02110-1301  USA
<|MERGE_RESOLUTION|>--- conflicted
+++ resolved
@@ -21,21 +21,14 @@
 #include <list>
 // OpenNN includes
 
-//#include "../opennn/opennn.h"
-//using namespace opennn;
-<<<<<<< HEAD
-using namespace std;
-
-
-string get_output(const string& input)
-{
-    string output;
-=======
+#include "../opennn/opennn.h"
+using namespace opennn;
 
 
 using namespace std;
 
-    void replace_all(std::string& s, std::string const& toReplace, std::string const& replaceWith) {
+/*
+void replace_all(std::string& s, std::string const& toReplace, std::string const& replaceWith) {
     std::string buf;
     std::size_t pos = 0;
     std::size_t prevPos;
@@ -56,7 +49,9 @@
     buf.append(s, prevPos, s.size() - prevPos);
     s.swap(buf);
 }
+*/
 
+/**
 string get_output(string& input)
 {
     std::string output = input;
@@ -67,71 +62,57 @@
     std::vector<std::string> tokens_output;
     std::string token;
     std::stringstream ss(input);
-    while (getline(ss, token, '\n')){
+    while (getline(ss, token, '\n')) {
         tokens.push_back(token);
     }
-    for (auto &s: tokens) {  
-        string word="";
-        for (char &c: s){
-            if(c!= ' '){
-                word+=c;
-            }else{
+    for (auto& s : tokens) {
+        string word = "";
+        for (char& c : s) {
+            if (c != ' ') {
+                word += c;
+            }
+            else {
                 break;
             }
         }
         found_tokens.push_back(word);
-        
+
     }
 
     //AT THIS POINT, WE KNOW WHICH THE INPUTS ARE, WHICH THE LEFT SIDE VARIABLES ARE    
     //AND WE HAVE A VECTOR WHERE EACH INDEX IS A LINE 
 
-    for(auto &key_word: found_tokens){ 
-        string new_word="";
+    for (auto& key_word : found_tokens) {
+        string new_word = "";
         new_word = phpVAR + key_word;
         replace_all(output, key_word, new_word);
-    } 
-    
+    }
+
     //std::cout << output << std::endl;
->>>>>>> 2e54e0af
 
     return output;
 }
+*/
 
-
-int main(int argc, char *argv[])
+int main(int argc, char* argv[])
 {
     try
     {
-        cout << "Hello OpenNN!" << endl;       
+        cout << "Hello OpenNN!" << endl;
+        /*
         string input = "scaled_glcm = (glcm-127.2750015)/10.34020042;\nscaled_green = (green - 208.875) / 73.70839691;\nscaled_red = (red - 109.0800018) / 67.42389679;\nscaled_nir = (nir - 449.0880127) / 151.2619934;\nscaled_pan_band = (pan_band - 20.60160065) / 6.621739864;\nperceptron_layer_1_output_0 = tanh(-1.0725 + (scaled_glcm * 0.375452) + (scaled_green * 3.50946) + (scaled_red * 0.578346) + (scaled_nir * -0.695273) + (scaled_pan_band * -0.170702));\nperceptron_layer_1_output_1 = tanh(-0.224889 + (scaled_glcm * 0.0303833) + (scaled_green * -2.72553) + (scaled_red * 1.48712) + (scaled_nir * 0.458527) + (scaled_pan_band * -0.0243582));\nperceptron_layer_1_output_2 = tanh(-0.472289 + (scaled_glcm * -0.126885) + (scaled_green * 1.35568) + (scaled_red * -4.50396) + (scaled_nir * 0.533323) + (scaled_pan_band * -0.0159912));\nprobabilistic_layer_combinations_0 = -2.61513 - 3.37299 * perceptron_layer_1_output_0 + 3.29145 * perceptron_layer_1_output_1 - 5.03247 * perceptron_layer_1_output_2;\nwilt = 1.0 / (1.0 + exp(-probabilistic_layer_combinations_0);\n";
         string output = get_output(input);
 
         cout << output << endl;
+*/
+        NeuralNetwork neural_network(NeuralNetwork::ProjectType::Approximation, {3,4,5});
 
+        string expression_api = neural_network.write_expression_api();
 
-<<<<<<< HEAD
-       
-        string input = R"(scaled_glcm = (glcm-127.2750015)/10.34020042;
-            scaled_green = (green - 208.875) / 73.70839691;
-            scaled_red = (red - 109.0800018) / 67.42389679;
-            scaled_nir = (nir - 449.0880127) / 151.2619934;
-            scaled_pan_band = (pan_band - 20.60160065) / 6.621739864;
-            perceptron_layer_1_output_0 = tanh(-1.0725 + (scaled_glcm * 0.375452) + (scaled_green * 3.50946) + (scaled_red * 0.578346) + (scaled_nir * -0.695273) + (scaled_pan_band * -0.170702));
-            perceptron_layer_1_output_1 = tanh(-0.224889 + (scaled_glcm * 0.0303833) + (scaled_green * -2.72553) + (scaled_red * 1.48712) + (scaled_nir * 0.458527) + (scaled_pan_band * -0.0243582));
-            perceptron_layer_1_output_2 = tanh(-0.472289 + (scaled_glcm * -0.126885) + (scaled_green * 1.35568) + (scaled_red * -4.50396) + (scaled_nir * 0.533323) + (scaled_pan_band * -0.0159912));
-            probabilistic_layer_combinations_0 = -2.61513 - 3.37299 * perceptron_layer_1_output_0 + 3.29145 * perceptron_layer_1_output_1 - 5.03247 * perceptron_layer_1_output_2;
-            wilt = 1.0 / (1.0 + exp(-probabilistic_layer_combinations_0);\n)";
+        cout << expression_api << endl;
 
-        cout << input << endl;
-
-        //string output = get_output(input);
-
-
-=======
->>>>>>> 2e54e0af
     }
-    catch(const exception& e)
+    catch (const exception& e)
     {
         cerr << e.what() << endl;
 
